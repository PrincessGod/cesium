--- conflicted
+++ resolved
@@ -49,11 +49,6 @@
      * @see DynamicConeVisualizerUsingCustomSensorr
      * @see DynamicLabelVisualizer
      * @see DynamicPointVisualizer
-<<<<<<< HEAD
-=======
-     * @see DynamicPolygonVisualizer
-     * @see DynamicPolylineVisualizer
->>>>>>> d587737a
      */
     var DynamicPyramidVisualizer = function(scene, dynamicObjectCollection) {
         //>>includeStart('debug', pragmas.debug);
