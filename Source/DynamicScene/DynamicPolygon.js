/*global define*/
define([
        '../Core/TimeInterval',
        '../Core/defaultValue',
        '../Core/defined',
        './CzmlBoolean',
        './processPacketData',
        './DynamicMaterialProperty'
    ], function(
         TimeInterval,
         defaultValue,
         defined,
         CzmlBoolean,
         processPacketData,
         DynamicMaterialProperty) {
    "use strict";

    /**
     * Represents a time-dynamic polygon, typically used in conjunction with DynamicPolygonVisualizer and
     * DynamicObjectCollection to visualize CZML.
     *
     * @alias DynamicPolygon
     * @constructor
     *
     * @see DynamicObject
     * @see DynamicProperty
     * @see DynamicObjectCollection
     * @see DynamicPolygonVisualizer
     * @see VisualizerCollection
     * @see Polygon
     * @see CzmlDefaults
     */
    var DynamicPolygon = function() {
        /**
         * A DynamicProperty of type CzmlBoolean which determines the polygon's visibility.
         * @type {DynamicProperty}
         * @default undefined
         */
        this.show = undefined;
        /**
         * A DynamicMaterialProperty which determines the polygon's material.
         * @type {DynamicMaterialProperty}
         * @default undefined
         */
        this.material = undefined;
    };

    /**
     * Processes a single CZML packet and merges its data into the provided DynamicObject's polygon.
     * If the DynamicObject does not have a polygon, one is created.  This method is not
     * normally called directly, but is part of the array of CZML processing functions that is
     * passed into the DynamicObjectCollection constructor.
     *
     * @param {DynamicObject} dynamicObject The DynamicObject which will contain the polygon data.
     * @param {Object} packet The CZML packet to process.
     * @param {DynamicObjectCollection} [dynamicObjectCollection] The collection into which objects are being loaded.
     * @param {String} [sourceUri] The originating url of the CZML being processed.
     * @returns {Boolean} true if any new properties were created while processing the packet, false otherwise.
     *
     * @see DynamicObject
     * @see DynamicProperty
     * @see DynamicObjectCollection
     * @see CzmlDefaults#updaters
     */
    DynamicPolygon.processCzmlPacket = function(dynamicObject, packet, dynamicObjectCollection, sourceUri) {
        var polygonData = packet.polygon;
        if (!defined(polygonData)) {
            return false;
        }

<<<<<<< HEAD
=======
        var polygonUpdated = false;
        var polygon = dynamicObject.polygon;
        polygonUpdated = !defined(polygon);
        if (polygonUpdated) {
            dynamicObject.polygon = polygon = new DynamicPolygon();
        }

>>>>>>> 31760574
        var interval = polygonData.interval;
        if (defined(interval)) {
            interval = TimeInterval.fromIso8601(interval);
        }

<<<<<<< HEAD
        var polygon = dynamicObject.polygon;
        var polygonUpdated = typeof polygon === 'undefined';
        if (polygonUpdated) {
            dynamicObject.polygon = polygon = new DynamicPolygon();
        }

        polygonUpdated = processPacketData(CzmlBoolean, polygon, 'show', polygonData.show, interval, sourceUri) || polygonUpdated;

        if (typeof polygonData.material !== 'undefined') {
=======
        if (defined(polygonData.show)) {
            var show = polygon.show;
            if (!defined(show)) {
                polygon.show = show = new DynamicProperty(CzmlBoolean);
                polygonUpdated = true;
            }
            show.processCzmlIntervals(polygonData.show, interval);
        }

        if (defined(polygonData.material)) {
>>>>>>> 31760574
            var material = polygon.material;
            if (!defined(material)) {
                polygon.material = material = new DynamicMaterialProperty();
                polygonUpdated = true;
            }
            material.processCzmlIntervals(polygonData.material, interval, sourceUri);
        }

        return polygonUpdated;
    };

    /**
     * Given two DynamicObjects, takes the polygon properties from the second
     * and assigns them to the first, assuming such a property did not already exist.
     * This method is not normally called directly, but is part of the array of CZML processing
     * functions that is passed into the CompositeDynamicObjectCollection constructor.
     *
     * @param {DynamicObject} targetObject The DynamicObject which will have properties merged onto it.
     * @param {DynamicObject} objectToMerge The DynamicObject containing properties to be merged.
     *
     * @see CzmlDefaults
     */
    DynamicPolygon.mergeProperties = function(targetObject, objectToMerge) {
        var polygonToMerge = objectToMerge.polygon;
        if (defined(polygonToMerge)) {

            var targetPolygon = targetObject.polygon;
            if (!defined(targetPolygon)) {
                targetObject.polygon = targetPolygon = new DynamicPolygon();
            }

            targetPolygon.show = defaultValue(targetPolygon.show, polygonToMerge.show);
            targetPolygon.material = defaultValue(targetPolygon.material, polygonToMerge.material);
        }
    };

    /**
     * Given a DynamicObject, undefines the polygon associated with it.
     * This method is not normally called directly, but is part of the array of CZML processing
     * functions that is passed into the CompositeDynamicObjectCollection constructor.
     *
     * @param {DynamicObject} dynamicObject The DynamicObject to remove the polygon from.
     *
     * @see CzmlDefaults
     */
    DynamicPolygon.undefineProperties = function(dynamicObject) {
        dynamicObject.polygon = undefined;
    };

    return DynamicPolygon;
});<|MERGE_RESOLUTION|>--- conflicted
+++ resolved
@@ -68,22 +68,11 @@
             return false;
         }
 
-<<<<<<< HEAD
-=======
-        var polygonUpdated = false;
-        var polygon = dynamicObject.polygon;
-        polygonUpdated = !defined(polygon);
-        if (polygonUpdated) {
-            dynamicObject.polygon = polygon = new DynamicPolygon();
-        }
-
->>>>>>> 31760574
         var interval = polygonData.interval;
         if (defined(interval)) {
             interval = TimeInterval.fromIso8601(interval);
         }
 
-<<<<<<< HEAD
         var polygon = dynamicObject.polygon;
         var polygonUpdated = typeof polygon === 'undefined';
         if (polygonUpdated) {
@@ -93,18 +82,6 @@
         polygonUpdated = processPacketData(CzmlBoolean, polygon, 'show', polygonData.show, interval, sourceUri) || polygonUpdated;
 
         if (typeof polygonData.material !== 'undefined') {
-=======
-        if (defined(polygonData.show)) {
-            var show = polygon.show;
-            if (!defined(show)) {
-                polygon.show = show = new DynamicProperty(CzmlBoolean);
-                polygonUpdated = true;
-            }
-            show.processCzmlIntervals(polygonData.show, interval);
-        }
-
-        if (defined(polygonData.material)) {
->>>>>>> 31760574
             var material = polygon.material;
             if (!defined(material)) {
                 polygon.material = material = new DynamicMaterialProperty();
