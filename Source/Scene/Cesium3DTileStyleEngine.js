--- conflicted
+++ resolved
@@ -1,24 +1,14 @@
 /*global define*/
 define([
-<<<<<<< HEAD
-    '../Core/Color',
-    '../Core/defined',
-    '../Core/defineProperties',
-    './LabelStyle'
-], function(
-    Color,
-    defined,
-    defineProperties,
-    LabelStyle) {
-=======
         '../Core/Color',
         '../Core/defined',
-        '../Core/defineProperties'
+        '../Core/defineProperties',
+        './LabelStyle'
     ], function(
         Color,
         defined,
-        defineProperties) {
->>>>>>> 2d2ed049
+        defineProperties,
+        LabelStyle) {
     'use strict';
 
     /**
