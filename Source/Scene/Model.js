/*global define*/
define([
        '../Core/BoundingSphere',
        '../Core/Cartesian2',
        '../Core/Cartesian3',
        '../Core/Cartesian4',
        '../Core/Cartographic',
        '../Core/clone',
        '../Core/Color',
        '../Core/combine',
        '../Core/defaultValue',
        '../Core/defined',
        '../Core/defineProperties',
        '../Core/destroyObject',
        '../Core/DeveloperError',
        '../Core/DistanceDisplayCondition',
        '../Core/FeatureDetection',
        '../Core/getAbsoluteUri',
        '../Core/getBaseUri',
        '../Core/getMagic',
        '../Core/getStringFromTypedArray',
        '../Core/IndexDatatype',
        '../Core/joinUrls',
        '../Core/loadArrayBuffer',
        '../Core/loadImage',
        '../Core/loadImageFromTypedArray',
        '../Core/loadText',
        '../Core/Math',
        '../Core/Matrix2',
        '../Core/Matrix3',
        '../Core/Matrix4',
        '../Core/PrimitiveType',
        '../Core/Quaternion',
        '../Core/Queue',
        '../Core/Request',
        '../Core/RequestScheduler',
        '../Core/RuntimeError',
        '../Core/Transforms',
        '../Core/WebGLConstants',
        '../Renderer/Buffer',
        '../Renderer/BufferUsage',
        '../Renderer/DrawCommand',
        '../Renderer/RenderState',
        '../Renderer/Sampler',
        '../Renderer/ShaderProgram',
        '../Renderer/ShaderSource',
        '../Renderer/Texture',
        '../Renderer/TextureMinificationFilter',
        '../Renderer/TextureWrap',
        '../Renderer/VertexArray',
        '../ThirdParty/gltfDefaults',
        '../ThirdParty/Uri',
        '../ThirdParty/when',
        './BlendingState',
        './ColorBlendMode',
        './getAttributeOrUniformBySemantic',
        './getBinaryAccessor',
        './HeightReference',
        './JobType',
        './ModelAnimationCache',
        './ModelAnimationCollection',
        './ModelMaterial',
        './modelMaterialsCommon',
        './ModelMesh',
        './ModelNode',
        './Pass',
        './SceneMode',
        './ShadowMode'
    ], function(
        BoundingSphere,
        Cartesian2,
        Cartesian3,
        Cartesian4,
        Cartographic,
        clone,
        Color,
        combine,
        defaultValue,
        defined,
        defineProperties,
        destroyObject,
        DeveloperError,
        DistanceDisplayCondition,
        FeatureDetection,
        getAbsoluteUri,
        getBaseUri,
        getMagic,
        getStringFromTypedArray,
        IndexDatatype,
        joinUrls,
        loadArrayBuffer,
        loadImage,
        loadImageFromTypedArray,
        loadText,
        CesiumMath,
        Matrix2,
        Matrix3,
        Matrix4,
        PrimitiveType,
        Quaternion,
        Queue,
        Request,
        RequestScheduler,
        RuntimeError,
        Transforms,
        WebGLConstants,
        Buffer,
        BufferUsage,
        DrawCommand,
        RenderState,
        Sampler,
        ShaderProgram,
        ShaderSource,
        Texture,
        TextureMinificationFilter,
        TextureWrap,
        VertexArray,
        gltfDefaults,
        Uri,
        when,
        BlendingState,
        ColorBlendMode,
        getAttributeOrUniformBySemantic,
        getBinaryAccessor,
        HeightReference,
        JobType,
        ModelAnimationCache,
        ModelAnimationCollection,
        ModelMaterial,
        modelMaterialsCommon,
        ModelMesh,
        ModelNode,
        Pass,
        SceneMode,
        ShadowMode) {
    'use strict';

    // Bail out if the browser doesn't support typed arrays, to prevent the setup function
    // from failing, since we won't be able to create a WebGL context anyway.
    if (!FeatureDetection.supportsTypedArrays()) {
        return {};
    }

    var yUpToZUp = Matrix4.fromRotationTranslation(Matrix3.fromRotationX(CesiumMath.PI_OVER_TWO));
    var boundingSphereCartesian3Scratch = new Cartesian3();

    var ModelState = {
        NEEDS_LOAD : 0,
        LOADING : 1,
        LOADED : 2,  // Renderable, but textures can still be pending when incrementallyLoadTextures is true.
        FAILED : 3
    };

    // GLTF_SPEC: Figure out correct mime types (https://github.com/KhronosGroup/glTF/issues/412)
    var defaultModelAccept = 'model/vnd.gltf.binary,model/vnd.gltf+json,model/gltf.binary,model/gltf+json;q=0.8,application/json;q=0.2,*/*;q=0.01';

    function LoadResources() {
        this.vertexBuffersToCreate = new Queue();
        this.indexBuffersToCreate = new Queue();
        this.buffers = {};
        this.pendingBufferLoads = 0;

        this.programsToCreate = new Queue();
        this.shaders = {};
        this.pendingShaderLoads = 0;

        this.texturesToCreate = new Queue();
        this.pendingTextureLoads = 0;

        this.texturesToCreateFromBufferView = new Queue();
        this.pendingBufferViewToImage = 0;

        this.createSamplers = true;
        this.createSkins = true;
        this.createRuntimeAnimations = true;
        this.createVertexArrays = true;
        this.createRenderStates = true;
        this.createUniformMaps = true;
        this.createRuntimeNodes = true;

        this.skinnedNodesIds = [];
    }

    LoadResources.prototype.getBuffer = function(bufferView) {
        return getSubarray(this.buffers[bufferView.buffer], bufferView.byteOffset, bufferView.byteLength);
    };

    LoadResources.prototype.finishedPendingBufferLoads = function() {
        return (this.pendingBufferLoads === 0);
    };

    LoadResources.prototype.finishedBuffersCreation = function() {
        return ((this.pendingBufferLoads === 0) &&
                (this.vertexBuffersToCreate.length === 0) &&
                (this.indexBuffersToCreate.length === 0));
    };

    LoadResources.prototype.finishedProgramCreation = function() {
        return ((this.pendingShaderLoads === 0) && (this.programsToCreate.length === 0));
    };

    LoadResources.prototype.finishedTextureCreation = function() {
        var finishedPendingLoads = (this.pendingTextureLoads === 0);
        var finishedResourceCreation =
            (this.texturesToCreate.length === 0) &&
            (this.texturesToCreateFromBufferView.length === 0);

        return finishedPendingLoads && finishedResourceCreation;
    };

    LoadResources.prototype.finishedEverythingButTextureCreation = function() {
        var finishedPendingLoads =
            (this.pendingBufferLoads === 0) &&
            (this.pendingShaderLoads === 0);
        var finishedResourceCreation =
            (this.vertexBuffersToCreate.length === 0) &&
            (this.indexBuffersToCreate.length === 0) &&
            (this.programsToCreate.length === 0) &&
            (this.pendingBufferViewToImage === 0);

        return finishedPendingLoads && finishedResourceCreation;
    };

    LoadResources.prototype.finished = function() {
        return this.finishedTextureCreation() && this.finishedEverythingButTextureCreation();
    };

    ///////////////////////////////////////////////////////////////////////////

    function setCachedGltf(model, cachedGltf) {
        model._cachedGltf = cachedGltf;
        model._animationIds = getAnimationIds(cachedGltf);
    }

    // glTF JSON can be big given embedded geometry, textures, and animations, so we
    // cache it across all models using the same url/cache-key.  This also reduces the
    // slight overhead in assigning defaults to missing values.
    //
    // Note that this is a global cache, compared to renderer resources, which
    // are cached per context.
    function CachedGltf(options) {
        this._gltf = modelMaterialsCommon(gltfDefaults(options.gltf), {
            addBatchIdToGeneratedShaders : options.addBatchIdToGeneratedShaders
        });
        this._bgltf = options.bgltf;
        this.ready = options.ready;
        this.modelsToLoad = [];
        this.count = 0;
    }

    defineProperties(CachedGltf.prototype, {
        gltf : {
            set : function(value) {
                this._gltf = modelMaterialsCommon(gltfDefaults(value));
            },

            get : function() {
                return this._gltf;
            }
        },

        bgltf : {
            get : function() {
                return this._bgltf;
            }
        }
    });

    CachedGltf.prototype.makeReady = function(gltfJson, bgltf) {
        this.gltf = gltfJson;
        this._bgltf = bgltf;

        var models = this.modelsToLoad;
        var length = models.length;
        for (var i = 0; i < length; ++i) {
            var m = models[i];
            if (!m.isDestroyed()) {
                setCachedGltf(m, this);
            }
        }
        this.modelsToLoad = undefined;
        this.ready = true;
    };

    function getAnimationIds(cachedGltf) {
        var animationIds = [];
        if (defined(cachedGltf) && defined(cachedGltf.gltf)) {
            var animations = cachedGltf.gltf.animations;
            for (var id in animations) {
                if (animations.hasOwnProperty(id)) {
                    animationIds.push(id);
                }
            }
        }

        return animationIds;
    }

    var gltfCache = {};

    ///////////////////////////////////////////////////////////////////////////

    /**
     * A 3D model based on glTF, the runtime asset format for WebGL, OpenGL ES, and OpenGL.
     * <p>
     * Cesium includes support for geometry and materials, glTF animations, and glTF skinning.
     * In addition, individual glTF nodes are pickable with {@link Scene#pick} and animatable
     * with {@link Model#getNode}.  glTF cameras and lights are not currently supported.
     * </p>
     * <p>
     * An external glTF asset is created with {@link Model.fromGltf}.  glTF JSON can also be
     * created at runtime and passed to this constructor function.  In either case, the
     * {@link Model#readyPromise} is resolved when the model is ready to render, i.e.,
     * when the external binary, image, and shader files are downloaded and the WebGL
     * resources are created.
     * </p>
     * <p>
     * For high-precision rendering, Cesium supports the CESIUM_RTC extension, which introduces the
     * CESIUM_RTC_MODELVIEW parameter semantic that says the node is in WGS84 coordinates translated
     * relative to a local origin.
     * </p>
     *
     * @alias Model
     * @constructor
     *
     * @param {Object} [options] Object with the following properties:
     * @param {Object|ArrayBuffer|Uint8Array} [options.gltf] The object for the glTF JSON or an arraybuffer of Binary glTF defined by the KHR_binary_glTF extension.
     * @param {String} [options.basePath=''] The base path that paths in the glTF JSON are relative to.
     * @param {Boolean} [options.show=true] Determines if the model primitive will be shown.
     * @param {Matrix4} [options.modelMatrix=Matrix4.IDENTITY] The 4x4 transformation matrix that transforms the model from model to world coordinates.
     * @param {Number} [options.scale=1.0] A uniform scale applied to this model.
     * @param {Number} [options.minimumPixelSize=0.0] The approximate minimum pixel size of the model regardless of zoom.
     * @param {Number} [options.maximumScale] The maximum scale size of a model. An upper limit for minimumPixelSize.
     * @param {Object} [options.id] A user-defined object to return when the model is picked with {@link Scene#pick}.
     * @param {Boolean} [options.allowPicking=true] When <code>true</code>, each glTF mesh and primitive is pickable with {@link Scene#pick}.
     * @param {Boolean} [options.incrementallyLoadTextures=true] Determine if textures may continue to stream in after the model is loaded.
     * @param {Boolean} [options.asynchronous=true] Determines if model WebGL resource creation will be spread out over several frames or block until completion once all glTF files are loaded.
     * @param {ShadowMode} [options.shadows=ShadowMode.ENABLED] Determines whether the model casts or receives shadows from each light source.
     * @param {Boolean} [options.debugShowBoundingVolume=false] For debugging only. Draws the bounding sphere for each draw command in the model.
     * @param {Boolean} [options.debugWireframe=false] For debugging only. Draws the model in wireframe.
     * @param {HeightReference} [options.heightReference] Determines how the model is drawn relative to terrain.
     * @param {Scene} [options.scene] Must be passed in for models that use the height reference property.
<<<<<<< HEAD
     * @param {DistanceDisplayCondition} [options.istanceDisplayCondition] The condition specifying at what distance from the camera that this model will be displayed.
     * @param {Boolean} [options.addBatchIdToGeneratedShaders=false] Determines if shaders generated for materials using the KHR_materials_common extension should include a batchId attribute. For models contained in b3dm tiles.
=======
     * @param {DistanceDisplayCondition} [options.distanceDisplayCondition] The condition specifying at what distance from the camera that this model will be displayed.
>>>>>>> 403af692
     * @param {Color} [options.color=Color.WHITE] A color that blends with the model's rendered color.
     * @param {ColorBlendMode} [options.colorBlendMode=ColorBlendMode.HIGHLIGHT] Defines how the color blends with the model.
     * @param {Number} [options.colorBlendAmount=0.5] Value used to determine the color strength when the <code>colorBlendMode</code> is <code>MIX</code>. A value of 0.0 results in the model's rendered color while a value of 1.0 results in a solid color, with any value in-between resulting in a mix of the two.
     * @param {Color} [options.silhouetteColor=Color.RED] The silhouette color. If more than 256 models have silhouettes enabled, there is a small chance that overlapping models will have minor artifacts.
     * @param {Number} [options.silhouetteSize=0.0] The size of the silhouette in pixels.
     *
     * @exception {DeveloperError} bgltf is not a valid Binary glTF file.
     * @exception {DeveloperError} Only glTF Binary version 1 is supported.
     *
     * @see Model.fromGltf
     *
     * @demo {@link http://cesiumjs.org/Cesium/Apps/Sandcastle/index.html?src=3D%20Models.html|Cesium Sandcastle Models Demo}
     */
    function Model(options) {
        options = defaultValue(options, defaultValue.EMPTY_OBJECT);

        var cacheKey = options.cacheKey;
        this._cacheKey = cacheKey;
        this._cachedGltf = undefined;
        this._releaseGltfJson = defaultValue(options.releaseGltfJson, false);
        this._animationIds = undefined;

        var cachedGltf;
        if (defined(cacheKey) && defined(gltfCache[cacheKey]) && gltfCache[cacheKey].ready) {
            // glTF JSON is in cache and ready
            cachedGltf = gltfCache[cacheKey];
            ++cachedGltf.count;
        } else {
            // glTF was explicitly provided, e.g., when a user uses the Model constructor directly
            var gltf = options.gltf;

            if (defined(gltf)) {
                if (gltf instanceof ArrayBuffer) {
                    gltf = new Uint8Array(gltf);
                }

                if (gltf instanceof Uint8Array) {
                    // Binary glTF
                    var result = parseBinaryGltfHeader(gltf);

                    // KHR_binary_glTF is from the beginning of the binary section
                    if (result.binaryOffset !== 0) {
                        gltf = gltf.subarray(result.binaryOffset);
                    }

                    cachedGltf = new CachedGltf({
                        gltf : result.glTF,
                        bgltf : gltf,
                        ready : true,
                        addBatchIdToGeneratedShaders : options.addBatchIdToGeneratedShaders
                    });
                } else {
                    // Normal glTF (JSON)
                    cachedGltf = new CachedGltf({
                        gltf : options.gltf,
                        ready : true,
                        addBatchIdToGeneratedShaders : options.addBatchIdToGeneratedShaders
                    });
                }

                cachedGltf.count = 1;

                if (defined(cacheKey)) {
                    gltfCache[cacheKey] = cachedGltf;
                }
            }
        }
        setCachedGltf(this, cachedGltf);

        this._basePath = defaultValue(options.basePath, '');
        var baseUri = getBaseUri(document.location.href);
        this._baseUri = joinUrls(baseUri, this._basePath);

        /**
         * Determines if the model primitive will be shown.
         *
         * @type {Boolean}
         *
         * @default true
         */
        this.show = defaultValue(options.show, true);

        /**
         * The silhouette color.
         *
         * @type {Color}
         *
         * @default Color.RED
         */
        this.silhouetteColor = defaultValue(options.silhouetteColor, Color.RED);
        this._silhouetteColor = new Color();
        this._normalAttributeName = undefined;

        /**
         * The size of the silhouette in pixels.
         *
         * @type {Number}
         *
         * @default 0.0
         */
        this.silhouetteSize = defaultValue(options.silhouetteSize, 0.0);

        /**
         * The 4x4 transformation matrix that transforms the model from model to world coordinates.
         * When this is the identity matrix, the model is drawn in world coordinates, i.e., Earth's WGS84 coordinates.
         * Local reference frames can be used by providing a different transformation matrix, like that returned
         * by {@link Transforms.eastNorthUpToFixedFrame}.
         *
         * @type {Matrix4}
         *
         * @default {@link Matrix4.IDENTITY}
         *
         * @example
         * var origin = Cesium.Cartesian3.fromDegrees(-95.0, 40.0, 200000.0);
         * m.modelMatrix = Cesium.Transforms.eastNorthUpToFixedFrame(origin);
         */
        this.modelMatrix = Matrix4.clone(defaultValue(options.modelMatrix, Matrix4.IDENTITY));
        this._modelMatrix = Matrix4.clone(this.modelMatrix);
        this._clampedModelMatrix = undefined;

        /**
         * A uniform scale applied to this model before the {@link Model#modelMatrix}.
         * Values greater than <code>1.0</code> increase the size of the model; values
         * less than <code>1.0</code> decrease.
         *
         * @type {Number}
         *
         * @default 1.0
         */
        this.scale = defaultValue(options.scale, 1.0);
        this._scale = this.scale;

        /**
         * The approximate minimum pixel size of the model regardless of zoom.
         * This can be used to ensure that a model is visible even when the viewer
         * zooms out.  When <code>0.0</code>, no minimum size is enforced.
         *
         * @type {Number}
         *
         * @default 0.0
         */
        this.minimumPixelSize = defaultValue(options.minimumPixelSize, 0.0);
        this._minimumPixelSize = this.minimumPixelSize;

        /**
         * The maximum scale size for a model. This can be used to give
         * an upper limit to the {@link Model#minimumPixelSize}, ensuring that the model
         * is never an unreasonable scale.
         *
         * @type {Number}
         */
        this.maximumScale = options.maximumScale;
        this._maximumScale = this.maximumScale;

        /**
         * User-defined object returned when the model is picked.
         *
         * @type Object
         *
         * @default undefined
         *
         * @see Scene#pick
         */
        this.id = options.id;
        this._id = options.id;

        /**
         * Returns the height reference of the model
         *
         * @memberof Model.prototype
         *
         * @type {HeightReference}
         *
         * @default HeightReference.NONE
         */
        this.heightReference = defaultValue(options.heightReference, HeightReference.NONE);
        this._heightReference = this.heightReference;
        this._heightChanged = false;
        this._removeUpdateHeightCallback = undefined;
        var scene = options.scene;
        this._scene = scene;
        if (defined(scene)) {
            scene.terrainProviderChanged.addEventListener(function() {
                this._heightChanged = true;
            }, this);
        }

        /**
         * Used for picking primitives that wrap a model.
         *
         * @private
         */
        this.pickPrimitive = options.pickPrimitive;

        this._allowPicking = defaultValue(options.allowPicking, true);

        this._ready = false;
        this._readyPromise = when.defer();

        /**
         * The currently playing glTF animations.
         *
         * @type {ModelAnimationCollection}
         */
        this.activeAnimations = new ModelAnimationCollection(this);

        this._defaultTexture = undefined;
        this._incrementallyLoadTextures = defaultValue(options.incrementallyLoadTextures, true);
        this._asynchronous = defaultValue(options.asynchronous, true);

        /**
         * Determines whether the model casts or receives shadows from each light source.
         *
         * @type {ShadowMode}
         *
         * @default ShadowMode.ENABLED
         */
        this.shadows = defaultValue(options.shadows, ShadowMode.ENABLED);
        this._shadows = this.shadows;

        /**
         * A color that blends with the model's rendered color.
         *
         * @type {Color}
         *
         * @default Color.WHITE
         */
        this.color = defaultValue(options.color, Color.WHITE);
        this._color = new Color();

        /**
         * Defines how the color blends with the model.
         *
         * @type {ColorBlendMode}
         *
         * @default ColorBlendMode.HIGHLIGHT
         */
        this.colorBlendMode = defaultValue(options.colorBlendMode, ColorBlendMode.HIGHLIGHT);

        /**
         * Value used to determine the color strength when the <code>colorBlendMode</code> is <code>MIX</code>.
         * A value of 0.0 results in the model's rendered color while a value of 1.0 results in a solid color, with
         * any value in-between resulting in a mix of the two.
         *
         * @type {Number}
         *
         * @default 0.5
         */
        this.colorBlendAmount = defaultValue(options.colorBlendAmount, 0.5);

        /**
         * This property is for debugging only; it is not for production use nor is it optimized.
         * <p>
         * Draws the bounding sphere for each draw command in the model.  A glTF primitive corresponds
         * to one draw command.  A glTF mesh has an array of primitives, often of length one.
         * </p>
         *
         * @type {Boolean}
         *
         * @default false
         */
        this.debugShowBoundingVolume = defaultValue(options.debugShowBoundingVolume, false);
        this._debugShowBoundingVolume = false;

        /**
         * This property is for debugging only; it is not for production use nor is it optimized.
         * <p>
         * Draws the model in wireframe.
         * </p>
         *
         * @type {Boolean}
         *
         * @default false
         */
        this.debugWireframe = defaultValue(options.debugWireframe, false);
        this._debugWireframe = false;

        this._distanceDisplayCondition = options.distanceDisplayCondition;

        // Undocumented options
        this._precreatedAttributes = options.precreatedAttributes;
        this._vertexShaderLoaded = options.vertexShaderLoaded;
        this._fragmentShaderLoaded = options.fragmentShaderLoaded;
        this._uniformMapLoaded = options.uniformMapLoaded;
        this._pickVertexShaderLoaded = options.pickVertexShaderLoaded;
        this._pickFragmentShaderLoaded = options.pickFragmentShaderLoaded;
        this._pickUniformMapLoaded = options.pickUniformMapLoaded;
        this._ignoreCommands = defaultValue(options.ignoreCommands, false);
        this._requestType = options.requestType;

        /**
         * @private
         * @readonly
         */
        this.cull = defaultValue(options.cull, true);

        this._computedModelMatrix = new Matrix4(); // Derived from modelMatrix and scale
        this._initialRadius = undefined;           // Radius without model's scale property, model-matrix scale, animations, or skins
        this._boundingSphere = undefined;
        this._scaledBoundingSphere = new BoundingSphere();
        this._state = ModelState.NEEDS_LOAD;
        this._loadResources = undefined;

        this._mode = undefined;

        this._perNodeShowDirty = false;            // true when the Cesium API was used to change a node's show property
        this._cesiumAnimationsDirty = false;       // true when the Cesium API, not a glTF animation, changed a node transform
        this._dirty = false;                       // true when the model was transformed this frame
        this._maxDirtyNumber = 0;                  // Used in place of a dirty boolean flag to avoid an extra graph traversal

        this._runtime = {
            animations : undefined,
            rootNodes : undefined,
            nodes : undefined,            // Indexed with the node property's name, i.e., glTF id
            nodesByName : undefined,      // Indexed with name property in the node
            skinnedNodes : undefined,
            meshesByName : undefined,     // Indexed with the name property in the mesh
            materialsByName : undefined,  // Indexed with the name property in the material
            materialsById : undefined     // Indexed with the material's property name
        };

        this._uniformMaps = {};           // Not cached since it can be targeted by glTF animation
        this._extensionsUsed = undefined; // Cached used extensions in a hash-map so we don't have to search the gltf array
        this._quantizedUniforms = {};     // Quantized uniforms for each program for WEB3D_quantized_attributes
        this._programPrimitives = {};
        this._rendererResources = {       // Cached between models with the same url/cache-key
            buffers : {},
            vertexArrays : {},
            programs : {},
            pickPrograms : {},
            silhouettePrograms: {},
            textures : {},
            samplers : {},
            renderStates : {}
        };
        this._cachedRendererResources = undefined;
        this._loadRendererResourcesFromCache = false;

        this._nodeCommands = [];
        this._pickIds = [];

        // CESIUM_RTC extension
        this._rtcCenter = undefined;    // in world coordinates
        this._rtcCenterEye = undefined; // in eye coordinates
    }

    defineProperties(Model.prototype, {
        /**
         * The object for the glTF JSON, including properties with default values omitted
         * from the JSON provided to this model.
         *
         * @memberof Model.prototype
         *
         * @type {Object}
         * @readonly
         *
         * @default undefined
         */
        gltf : {
            get : function() {
                return defined(this._cachedGltf) ? this._cachedGltf.gltf : undefined;
            }
        },

        /**
         * When <code>true</code>, the glTF JSON is not stored with the model once the model is
         * loaded (when {@link Model#ready} is <code>true</code>).  This saves memory when
         * geometry, textures, and animations are embedded in the .gltf file, which is the
         * default for the {@link http://cesiumjs.org/convertmodel.html|Cesium model converter}.
         * This is especially useful for cases like 3D buildings, where each .gltf model is unique
         * and caching the glTF JSON is not effective.
         *
         * @memberof Model.prototype
         *
         * @type {Boolean}
         * @readonly
         *
         * @default false
         *
         * @private
         */
        releaseGltfJson : {
            get : function() {
                return this._releaseGltfJson;
            }
        },

        /**
         * The key identifying this model in the model cache for glTF JSON, renderer resources, and animations.
         * Caching saves memory and improves loading speed when several models with the same url are created.
         * <p>
         * This key is automatically generated when the model is created with {@link Model.fromGltf}.  If the model
         * is created directly from glTF JSON using the {@link Model} constructor, this key can be manually
         * provided; otherwise, the model will not be changed.
         * </p>
         *
         * @memberof Model.prototype
         *
         * @type {String}
         * @readonly
         *
         * @private
         */
        cacheKey : {
            get : function() {
                return this._cacheKey;
            }
        },

        /**
         * The base path that paths in the glTF JSON are relative to.  The base
         * path is the same path as the path containing the .gltf file
         * minus the .gltf file, when binary, image, and shader files are
         * in the same directory as the .gltf.  When this is <code>''</code>,
         * the app's base path is used.
         *
         * @memberof Model.prototype
         *
         * @type {String}
         * @readonly
         *
         * @default ''
         */
        basePath : {
            get : function() {
                return this._basePath;
            }
        },

        /**
         * The model's bounding sphere in its local coordinate system.  This does not take into
         * account glTF animations and skins nor does it take into account {@link Model#minimumPixelSize}.
         *
         * @memberof Model.prototype
         *
         * @type {BoundingSphere}
         * @readonly
         *
         * @default undefined
         *
         * @exception {DeveloperError} The model is not loaded.  Use Model.readyPromise or wait for Model.ready to be true.
         *
         * @example
         * // Center in WGS84 coordinates
         * var center = Cesium.Matrix4.multiplyByPoint(model.modelMatrix, model.boundingSphere.center, new Cesium.Cartesian3());
         */
        boundingSphere : {
            get : function() {
                //>>includeStart('debug', pragmas.debug);
                if (this._state !== ModelState.LOADED) {
                    throw new DeveloperError('The model is not loaded.  Use Model.readyPromise or wait for Model.ready to be true.');
                }
                //>>includeEnd('debug');

                var modelMatrix = this.modelMatrix;
                if ((this.heightReference !== HeightReference.NONE) && this._clampedModelMatrix) {
                    modelMatrix = this._clampedModelMatrix;
                }

                var nonUniformScale = Matrix4.getScale(modelMatrix, boundingSphereCartesian3Scratch);
                var scale = defined(this.maximumScale) ? Math.min(this.maximumScale, this.scale) : this.scale;
                Cartesian3.multiplyByScalar(nonUniformScale, scale, nonUniformScale);

                var scaledBoundingSphere = this._scaledBoundingSphere;
                scaledBoundingSphere.center = Cartesian3.multiplyComponents(this._boundingSphere.center, nonUniformScale, scaledBoundingSphere.center);
                scaledBoundingSphere.radius = Cartesian3.maximumComponent(nonUniformScale) * this._initialRadius;

                if (defined(this._rtcCenter)) {
                    Cartesian3.add(this._rtcCenter, scaledBoundingSphere.center, scaledBoundingSphere.center);
                }

                return scaledBoundingSphere;
            }
        },

        /**
         * When <code>true</code>, this model is ready to render, i.e., the external binary, image,
         * and shader files were downloaded and the WebGL resources were created.  This is set to
         * <code>true</code> right before {@link Model#readyPromise} is resolved.
         *
         * @memberof Model.prototype
         *
         * @type {Boolean}
         * @readonly
         *
         * @default false
         */
        ready : {
            get : function() {
                return this._ready;
            }
        },

        /**
         * Gets the promise that will be resolved when this model is ready to render, i.e., when the external binary, image,
         * and shader files were downloaded and the WebGL resources were created.
         * <p>
         * This promise is resolved at the end of the frame before the first frame the model is rendered in.
         * </p>
         *
         * @memberof Model.prototype
         * @type {Promise.<Model>}
         * @readonly
         *
         * @example
         * // Play all animations at half-speed when the model is ready to render
         * Cesium.when(model.readyPromise).then(function(model) {
         *   model.activeAnimations.addAll({
         *     speedup : 0.5
         *   });
         * }).otherwise(function(error){
         *   window.alert(error);
         * });
         *
         * @see Model#ready
         */
        readyPromise : {
            get : function() {
                return this._readyPromise.promise;
            }
        },

        /**
         * Determines if model WebGL resource creation will be spread out over several frames or
         * block until completion once all glTF files are loaded.
         *
         * @memberof Model.prototype
         *
         * @type {Boolean}
         * @readonly
         *
         * @default true
         */
        asynchronous : {
            get : function() {
                return this._asynchronous;
            }
        },

        /**
         * When <code>true</code>, each glTF mesh and primitive is pickable with {@link Scene#pick}.  When <code>false</code>, GPU memory is saved.
         *
         * @memberof Model.prototype
         *
         * @type {Boolean}
         * @readonly
         *
         * @default true
         */
        allowPicking : {
            get : function() {
                return this._allowPicking;
            }
        },

        /**
         * Determine if textures may continue to stream in after the model is loaded.
         *
         * @memberof Model.prototype
         *
         * @type {Boolean}
         * @readonly
         *
         * @default true
         */
        incrementallyLoadTextures : {
            get : function() {
                return this._incrementallyLoadTextures;
            }
        },

        /**
         * Return the number of pending texture loads.
         *
         * @memberof Model.prototype
         *
         * @type {Number}
         * @readonly
         */
        pendingTextureLoads : {
            get : function() {
                return defined(this._loadResources) ? this._loadResources.pendingTextureLoads : 0;
            }
        },

        /**
         * Returns true if the model was transformed this frame
         *
         * @memberof Model.prototype
         *
         * @type {Boolean}
         * @readonly
         *
         * @private
         */
        dirty : {
            get : function() {
                return this._dirty;
            }
        },

        /**
         * Gets or sets the condition specifying at what distance from the camera that this model will be displayed.
         * @memberof Model.prototype
         * @type {DistanceDisplayCondition}
         * @default undefined
         */
        distanceDisplayCondition : {
            get : function() {
                return this._distanceDisplayCondition;
            },
            set : function(value) {
                //>>includeStart('debug', pragmas.debug);
                if (defined(value) && value.far <= value.near) {
                    throw new DeveloperError('far must be greater than near');
                }
                //>>includeEnd('debug');
                this._distanceDisplayCondition = DistanceDisplayCondition.clone(value, this._distanceDisplayCondition);
            }
        }
    });

    var sizeOfUint32 = Uint32Array.BYTES_PER_ELEMENT;

    function silhouetteSupported(context) {
        return context.stencilBuffer;
    }

    /**
     * Determines if silhouettes are supported.
     *
     * @param {Scene} scene The scene.
     * @returns {Boolean} <code>true</code> if silhouettes are supported; otherwise, returns <code>false</code>
     */
    Model.silhouetteSupported = function(scene) {
        return silhouetteSupported(scene.context);
    };

    /**
     * This function differs from the normal subarray function
     * because it takes offset and length, rather than begin and end.
     */
    function getSubarray(array, offset, length) {
        return array.subarray(offset, offset + length);
    }

    function containsGltfMagic(uint8Array) {
        var magic = getMagic(uint8Array);
        return magic === 'glTF';
    }

    function parseBinaryGltfHeader(uint8Array) {
        //>>includeStart('debug', pragmas.debug);
        if (!containsGltfMagic(uint8Array)) {
            throw new DeveloperError('bgltf is not a valid Binary glTF file.');
        }
        //>>includeEnd('debug');

        var view = new DataView(uint8Array.buffer, uint8Array.byteOffset, uint8Array.byteLength);
        var byteOffset = 0;

        byteOffset += sizeOfUint32; // Skip magic number

        //>>includeStart('debug', pragmas.debug);
        var version = view.getUint32(byteOffset, true);
        if (version !== 1) {
            throw new DeveloperError('Only Binary glTF version 1 is supported.  Version ' + version + ' is not.');
        }
        //>>includeEnd('debug');
        byteOffset += sizeOfUint32;

        byteOffset += sizeOfUint32; // Skip length

        var sceneLength = view.getUint32(byteOffset, true);
        byteOffset += sizeOfUint32 + sizeOfUint32; // Skip sceneFormat

        var sceneOffset = byteOffset;
        var binOffset = sceneOffset + sceneLength;

        var json = getStringFromTypedArray(uint8Array, sceneOffset, sceneLength);
        return {
            glTF: JSON.parse(json),
            binaryOffset: binOffset
        };
    }

    /**
     * <p>
     * Creates a model from a glTF asset.  When the model is ready to render, i.e., when the external binary, image,
     * and shader files are downloaded and the WebGL resources are created, the {@link Model#readyPromise} is resolved.
     * </p>
     * <p>
     * The model can be a traditional glTF asset with a .gltf extension or a Binary glTF using the
     * KHR_binary_glTF extension with a .glb extension.
     * </p>
     * <p>
     * For high-precision rendering, Cesium supports the CESIUM_RTC extension, which introduces the
     * CESIUM_RTC_MODELVIEW parameter semantic that says the node is in WGS84 coordinates translated
     * relative to a local origin.
     * </p>
     *
     * @param {Object} options Object with the following properties:
     * @param {String} options.url The url to the .gltf file.
     * @param {Object} [options.headers] HTTP headers to send with the request.
     * @param {Boolean} [options.show=true] Determines if the model primitive will be shown.
     * @param {Matrix4} [options.modelMatrix=Matrix4.IDENTITY] The 4x4 transformation matrix that transforms the model from model to world coordinates.
     * @param {Number} [options.scale=1.0] A uniform scale applied to this model.
     * @param {Number} [options.minimumPixelSize=0.0] The approximate minimum pixel size of the model regardless of zoom.
     * @param {Number} [options.maximumScale] The maximum scale for the model.
     * @param {Object} [options.id] A user-defined object to return when the model is picked with {@link Scene#pick}.
     * @param {Boolean} [options.allowPicking=true] When <code>true</code>, each glTF mesh and primitive is pickable with {@link Scene#pick}.
     * @param {Boolean} [options.incrementallyLoadTextures=true] Determine if textures may continue to stream in after the model is loaded.
     * @param {Boolean} [options.asynchronous=true] Determines if model WebGL resource creation will be spread out over several frames or block until completion once all glTF files are loaded.
     * @param {ShadowMode} [options.shadows=ShadowMode.ENABLED] Determines whether the model casts or receives shadows from each light source.
     * @param {Boolean} [options.debugShowBoundingVolume=false] For debugging only. Draws the bounding sphere for each {@link DrawCommand} in the model.
     * @param {Boolean} [options.debugWireframe=false] For debugging only. Draws the model in wireframe.
     *
     * @returns {Model} The newly created model.
     *
     * @exception {DeveloperError} bgltf is not a valid Binary glTF file.
     * @exception {DeveloperError} Only glTF Binary version 1 is supported.
     *
     * @example
     * // Example 1. Create a model from a glTF asset
     * var model = scene.primitives.add(Cesium.Model.fromGltf({
     *   url : './duck/duck.gltf'
     * }));
     *
     * @example
     * // Example 2. Create model and provide all properties and events
     * var origin = Cesium.Cartesian3.fromDegrees(-95.0, 40.0, 200000.0);
     * var modelMatrix = Cesium.Transforms.eastNorthUpToFixedFrame(origin);
     *
     * var model = scene.primitives.add(Cesium.Model.fromGltf({
     *   url : './duck/duck.gltf',
     *   show : true,                     // default
     *   modelMatrix : modelMatrix,
     *   scale : 2.0,                     // double size
     *   minimumPixelSize : 128,          // never smaller than 128 pixels
     *   maximumScale: 20000,             // never larger than 20000 * model size (overrides minimumPixelSize)
     *   allowPicking : false,            // not pickable
     *   debugShowBoundingVolume : false, // default
     *   debugWireframe : false
     * }));
     *
     * model.readyPromise.then(function(model) {
     *   // Play all animations when the model is ready to render
     *   model.activeAnimations.addAll();
     * });
     */
    Model.fromGltf = function(options) {
        //>>includeStart('debug', pragmas.debug);
        if (!defined(options) || !defined(options.url)) {
            throw new DeveloperError('options.url is required');
        }
        //>>includeEnd('debug');

        var url = options.url;
        // If no cache key is provided, use the absolute URL, since two URLs with
        // different relative paths could point to the same model.
        var cacheKey = defaultValue(options.cacheKey, getAbsoluteUri(url));

        options = clone(options);
        options.basePath = getBaseUri(url, true);
        options.cacheKey = cacheKey;
        var model = new Model(options);

        options.headers = defined(options.headers) ? clone(options.headers) : {};
        if (!defined(options.headers.Accept)) {
            options.headers.Accept = defaultModelAccept;
        }

        var cachedGltf = gltfCache[cacheKey];
        if (!defined(cachedGltf)) {
            cachedGltf = new CachedGltf({
                ready : false
            });
            cachedGltf.count = 1;
            cachedGltf.modelsToLoad.push(model);
            setCachedGltf(model, cachedGltf);
            gltfCache[cacheKey] = cachedGltf;

            RequestScheduler.request(url, loadArrayBuffer, options.headers, options.requestType).then(function(arrayBuffer) {
                var array = new Uint8Array(arrayBuffer);
                if (containsGltfMagic(array)) {
                    // Load binary glTF
                    var result = parseBinaryGltfHeader(array);
                    // KHR_binary_glTF is from the beginning of the binary section
                    if (result.binaryOffset !== 0) {
                        array = array.subarray(result.binaryOffset);
                    }
                    cachedGltf.makeReady(result.glTF, array);
                } else {
                    // Load text (JSON) glTF
                    var json = getStringFromTypedArray(array);
                    cachedGltf.makeReady(JSON.parse(json));
                }
            }).otherwise(getFailedLoadFunction(model, 'model', url));
        } else if (!cachedGltf.ready) {
            // Cache hit but the loadArrayBuffer() or loadText() request is still pending
            ++cachedGltf.count;
            cachedGltf.modelsToLoad.push(model);
        }
        // else if the cached glTF is defined and ready, the
        // model constructor will pick it up using the cache key.

        return model;
    };

    /**
     * For the unit tests to verify model caching.
     *
     * @private
     */
    Model._gltfCache = gltfCache;

    function getRuntime(model, runtimeName, name) {
        //>>includeStart('debug', pragmas.debug);
        if (model._state !== ModelState.LOADED) {
            throw new DeveloperError('The model is not loaded.  Use Model.readyPromise or wait for Model.ready to be true.');
        }

        if (!defined(name)) {
            throw new DeveloperError('name is required.');
        }
        //>>includeEnd('debug');

        return (model._runtime[runtimeName])[name];
    }

    /**
     * Returns the glTF node with the given <code>name</code> property.  This is used to
     * modify a node's transform for animation outside of glTF animations.
     *
     * @param {String} name The glTF name of the node.
     * @returns {ModelNode} The node or <code>undefined</code> if no node with <code>name</code> exists.
     *
     * @exception {DeveloperError} The model is not loaded.  Use Model.readyPromise or wait for Model.ready to be true.
     *
     * @example
     * // Apply non-uniform scale to node LOD3sp
     * var node = model.getNode('LOD3sp');
     * node.matrix = Cesium.Matrix4.fromScale(new Cesium.Cartesian3(5.0, 1.0, 1.0), node.matrix);
     */
    Model.prototype.getNode = function(name) {
        var node = getRuntime(this, 'nodesByName', name);
        return defined(node) ? node.publicNode : undefined;
    };

    /**
     * Returns the glTF mesh with the given <code>name</code> property.
     *
     * @param {String} name The glTF name of the mesh.
     *
     * @returns {ModelMesh} The mesh or <code>undefined</code> if no mesh with <code>name</code> exists.
     *
     * @exception {DeveloperError} The model is not loaded.  Use Model.readyPromise or wait for Model.ready to be true.
     */
    Model.prototype.getMesh = function(name) {
        return getRuntime(this, 'meshesByName', name);
    };

    /**
     * Returns the glTF material with the given <code>name</code> property.
     *
     * @param {String} name The glTF name of the material.
     * @returns {ModelMaterial} The material or <code>undefined</code> if no material with <code>name</code> exists.
     *
     * @exception {DeveloperError} The model is not loaded.  Use Model.readyPromise or wait for Model.ready to be true.
     */
    Model.prototype.getMaterial = function(name) {
        return getRuntime(this, 'materialsByName', name);
    };

    var aMinScratch = new Cartesian3();
    var aMaxScratch = new Cartesian3();

    function getAccessorMinMax(gltf, accessorId) {
        var accessor = gltf.accessors[accessorId];
        var extensions = accessor.extensions;
        var accessorMin = accessor.min;
        var accessorMax = accessor.max;
        // If this accessor is quantized, we should use the decoded min and max
        if (defined(extensions)) {
            var quantizedAttributes = extensions.WEB3D_quantized_attributes;
            if (defined(quantizedAttributes)) {
                accessorMin = quantizedAttributes.decodedMin;
                accessorMax = quantizedAttributes.decodedMax;
            }
        }
        return {
            min : accessorMin,
            max : accessorMax
        };
    }

    function computeBoundingSphere(gltf) {
        var gltfNodes = gltf.nodes;
        var gltfMeshes = gltf.meshes;
        var rootNodes = gltf.scenes[gltf.scene].nodes;
        var rootNodesLength = rootNodes.length;

        var nodeStack = [];

        var min = new Cartesian3(Number.MAX_VALUE, Number.MAX_VALUE, Number.MAX_VALUE);
        var max = new Cartesian3(-Number.MAX_VALUE, -Number.MAX_VALUE, -Number.MAX_VALUE);

        for (var i = 0; i < rootNodesLength; ++i) {
            var n = gltfNodes[rootNodes[i]];
            n._transformToRoot = getTransform(n);
            nodeStack.push(n);

            while (nodeStack.length > 0) {
                n = nodeStack.pop();
                var transformToRoot = n._transformToRoot;

                var meshes = n.meshes;
                if (defined(meshes)) {
                    var meshesLength = meshes.length;
                    for (var j = 0; j < meshesLength; ++j) {
                        var primitives = gltfMeshes[meshes[j]].primitives;
                        var primitivesLength = primitives.length;
                        for (var m = 0; m < primitivesLength; ++m) {
                            var positionAccessor = primitives[m].attributes.POSITION;
                            if (defined(positionAccessor)) {
                                var minMax = getAccessorMinMax(gltf, positionAccessor);
                                var aMin = Cartesian3.fromArray(minMax.min, 0, aMinScratch);
                                var aMax = Cartesian3.fromArray(minMax.max, 0, aMaxScratch);
                                if (defined(min) && defined(max)) {
                                    Matrix4.multiplyByPoint(transformToRoot, aMin, aMin);
                                    Matrix4.multiplyByPoint(transformToRoot, aMax, aMax);
                                    Cartesian3.minimumByComponent(min, aMin, min);
                                    Cartesian3.maximumByComponent(max, aMax, max);
                                }
                            }
                        }
                    }
                }

                var children = n.children;
                var childrenLength = children.length;
                for (var k = 0; k < childrenLength; ++k) {
                    var child = gltfNodes[children[k]];
                    child._transformToRoot = getTransform(child);
                    Matrix4.multiplyTransformation(transformToRoot, child._transformToRoot, child._transformToRoot);
                    nodeStack.push(child);
                }
                delete n._transformToRoot;
            }
        }

        var boundingSphere = BoundingSphere.fromCornerPoints(min, max);
        return BoundingSphere.transformWithoutScale(boundingSphere, yUpToZUp, boundingSphere);
    }

    ///////////////////////////////////////////////////////////////////////////

    function getFailedLoadFunction(model, type, path) {
        return function() {
            model._state = ModelState.FAILED;
            model._readyPromise.reject(new RuntimeError('Failed to load ' + type + ': ' + path));
        };
    }

    function bufferLoad(model, id) {
        return function(arrayBuffer) {
            var loadResources = model._loadResources;
            loadResources.buffers[id] = new Uint8Array(arrayBuffer);
            --loadResources.pendingBufferLoads;
        };
    }

    function parseBuffers(model) {
        var buffers = model.gltf.buffers;
        for (var id in buffers) {
            if (buffers.hasOwnProperty(id)) {
                var buffer = buffers[id];

                // The extension 'KHR_binary_glTF' uses a special buffer entitled just 'binary_glTF'.
                // The 'KHR_binary_glTF' check is for backwards compatibility for the Cesium model converter
                // circa Cesium 1.15-1.20 when the converter incorrectly used the buffer name 'KHR_binary_glTF'.
                if ((id === 'binary_glTF') || (id === 'KHR_binary_glTF')) {
                    // Buffer is the binary glTF file itself that is already loaded
                    var loadResources = model._loadResources;
                    loadResources.buffers[id] = model._cachedGltf.bgltf;
                }
                else if (buffer.type === 'arraybuffer') {
                    ++model._loadResources.pendingBufferLoads;
                    var bufferPath = joinUrls(model._baseUri, buffer.uri);
                    var promise = RequestScheduler.request(bufferPath, loadArrayBuffer, undefined, model._requestType);
                    promise.then(bufferLoad(model, id)).otherwise(getFailedLoadFunction(model, 'buffer', bufferPath));
                }
            }
        }
    }

    function parseBufferViews(model) {
        var bufferViews = model.gltf.bufferViews;
        var id;

        var vertexBuffersToCreate = model._loadResources.vertexBuffersToCreate;

        // Only ARRAY_BUFFER here.  ELEMENT_ARRAY_BUFFER created below.
        for (id in bufferViews) {
            if (bufferViews.hasOwnProperty(id)) {
                if (bufferViews[id].target === WebGLConstants.ARRAY_BUFFER) {
                    vertexBuffersToCreate.enqueue(id);
                }
            }
        }

        var indexBuffersToCreate = model._loadResources.indexBuffersToCreate;
        var indexBufferIds = {};

        // The Cesium Renderer requires knowing the datatype for an index buffer
        // at creation type, which is not part of the glTF bufferview so loop
        // through glTF accessors to create the bufferview's index buffer.
        var accessors = model.gltf.accessors;
        for (id in accessors) {
            if (accessors.hasOwnProperty(id)) {
                var accessor = accessors[id];
                var bufferViewId = accessor.bufferView;
                var bufferView = bufferViews[bufferViewId];

                if ((bufferView.target === WebGLConstants.ELEMENT_ARRAY_BUFFER) && !defined(indexBufferIds[bufferViewId])) {
                    indexBufferIds[bufferViewId] = true;
                    indexBuffersToCreate.enqueue({
                        id : bufferViewId,
                        // In theory, several glTF accessors with different componentTypes could
                        // point to the same glTF bufferView, which would break this.
                        // In practice, it is unlikely as it will be UNSIGNED_SHORT.
                        componentType : accessor.componentType
                    });
                }
            }
        }
    }

    function shaderLoad(model, type, id) {
        return function(source) {
            var loadResources = model._loadResources;
            loadResources.shaders[id] = {
                source : source,
                type : type,
                bufferView : undefined
            };
            --loadResources.pendingShaderLoads;
        };
    }

    function parseShaders(model) {
        var shaders = model.gltf.shaders;
        for (var id in shaders) {
            if (shaders.hasOwnProperty(id)) {
                var shader = shaders[id];

                // Shader references either uri (external or base64-encoded) or bufferView
                if (defined(shader.extras) && defined(shader.extras.source)) {
                    model._loadResources.shaders[id] = {
                        source : shader.extras.source,
                        bufferView : undefined
                    };
                }
                else if (defined(shader.extensions) && defined(shader.extensions.KHR_binary_glTF)) {
                    var binary = shader.extensions.KHR_binary_glTF;
                    model._loadResources.shaders[id] = {
                        source : undefined,
                        bufferView : binary.bufferView
                    };
                } else {
                    ++model._loadResources.pendingShaderLoads;
                    var shaderPath = joinUrls(model._baseUri, shader.uri);
                    var promise = RequestScheduler.request(shaderPath, loadText, undefined, model.requestType);
                    promise.then(shaderLoad(model, shader.type, id)).otherwise(getFailedLoadFunction(model, 'shader', shaderPath));
                }
            }
        }
    }

    function parsePrograms(model) {
        var programs = model.gltf.programs;
        for (var id in programs) {
            if (programs.hasOwnProperty(id)) {
                model._loadResources.programsToCreate.enqueue(id);
            }
        }
    }

    function imageLoad(model, id) {
        return function(image) {
            var loadResources = model._loadResources;
            --loadResources.pendingTextureLoads;
            loadResources.texturesToCreate.enqueue({
                id : id,
                image : image,
                bufferView : undefined
            });
        };
    }

    function parseTextures(model) {
        var images = model.gltf.images;
        var textures = model.gltf.textures;
        for (var id in textures) {
            if (textures.hasOwnProperty(id)) {
                var gltfImage = images[textures[id].source];

                // Image references either uri (external or base64-encoded) or bufferView
                if (defined(gltfImage.extensions) && defined(gltfImage.extensions.KHR_binary_glTF)) {
                    var binary = gltfImage.extensions.KHR_binary_glTF;
                    model._loadResources.texturesToCreateFromBufferView.enqueue({
                        id : id,
                        image : undefined,
                        bufferView : binary.bufferView,
                        mimeType : binary.mimeType
                    });
                } else {
                    ++model._loadResources.pendingTextureLoads;
                    var imagePath = joinUrls(model._baseUri, gltfImage.uri);
                    loadImage(imagePath).then(imageLoad(model, id)).otherwise(getFailedLoadFunction(model, 'image', imagePath));
                }
            }
        }
    }

    var nodeTranslationScratch = new Cartesian3();
    var nodeQuaternionScratch = new Quaternion();
    var nodeScaleScratch = new Cartesian3();

    function getTransform(node) {
        if (defined(node.matrix)) {
            return Matrix4.fromArray(node.matrix);
        }

        return Matrix4.fromTranslationQuaternionRotationScale(
            Cartesian3.fromArray(node.translation, 0, nodeTranslationScratch),
            Quaternion.unpack(node.rotation, 0, nodeQuaternionScratch),
            Cartesian3.fromArray(node.scale, 0 , nodeScaleScratch));
    }

    function parseNodes(model) {
        var runtimeNodes = {};
        var runtimeNodesByName = {};
        var skinnedNodes = [];

        var skinnedNodesIds = model._loadResources.skinnedNodesIds;
        var nodes = model.gltf.nodes;

        for (var id in nodes) {
            if (nodes.hasOwnProperty(id)) {
                var node = nodes[id];

                var runtimeNode = {
                    // Animation targets
                    matrix : undefined,
                    translation : undefined,
                    rotation : undefined,
                    scale : undefined,

                    // Per-node show inherited from parent
                    computedShow : true,

                    // Computed transforms
                    transformToRoot : new Matrix4(),
                    computedMatrix : new Matrix4(),
                    dirtyNumber : 0,                    // The frame this node was made dirty by an animation; for graph traversal

                    // Rendering
                    commands : [],                      // empty for transform, light, and camera nodes

                    // Skinned node
                    inverseBindMatrices : undefined,    // undefined when node is not skinned
                    bindShapeMatrix : undefined,        // undefined when node is not skinned or identity
                    joints : [],                        // empty when node is not skinned
                    computedJointMatrices : [],         // empty when node is not skinned

                    // Joint node
                    jointName : node.jointName,         // undefined when node is not a joint

                    // Graph pointers
                    children : [],                      // empty for leaf nodes
                    parents : [],                       // empty for root nodes

                    // Publicly-accessible ModelNode instance to modify animation targets
                    publicNode : undefined
                };
                runtimeNode.publicNode = new ModelNode(model, node, runtimeNode, id, getTransform(node));

                runtimeNodes[id] = runtimeNode;
                runtimeNodesByName[node.name] = runtimeNode;

                if (defined(node.skin)) {
                    skinnedNodesIds.push(id);
                    skinnedNodes.push(runtimeNode);
                }
            }
        }

        model._runtime.nodes = runtimeNodes;
        model._runtime.nodesByName = runtimeNodesByName;
        model._runtime.skinnedNodes = skinnedNodes;
    }

    function parseMaterials(model) {
        var runtimeMaterialsByName = {};
        var runtimeMaterialsById = {};
        var materials = model.gltf.materials;
        var uniformMaps = model._uniformMaps;

        for (var id in materials) {
            if (materials.hasOwnProperty(id)) {
                // Allocated now so ModelMaterial can keep a reference to it.
                uniformMaps[id] = {
                    uniformMap : undefined,
                    values : undefined,
                    jointMatrixUniformName : undefined
                };

                var material = materials[id];
                var modelMaterial = new ModelMaterial(model, material, id);
                runtimeMaterialsByName[material.name] = modelMaterial;
                runtimeMaterialsById[id] = modelMaterial;
            }
        }

        model._runtime.materialsByName = runtimeMaterialsByName;
        model._runtime.materialsById = runtimeMaterialsById;
    }

    function parseMeshes(model) {
        var runtimeMeshesByName = {};
        var runtimeMaterialsById = model._runtime.materialsById;
        var meshes = model.gltf.meshes;
        var usesQuantizedAttributes = usesExtension(model, 'WEB3D_quantized_attributes');

        for (var id in meshes) {
            if (meshes.hasOwnProperty(id)) {
                var mesh = meshes[id];
                runtimeMeshesByName[mesh.name] = new ModelMesh(mesh, runtimeMaterialsById, id);
                if (usesQuantizedAttributes) {
                    // Cache primitives according to their program
                    var primitives = mesh.primitives;
                    var primitivesLength = primitives.length;
                    for (var i = 0; i < primitivesLength; i++) {
                        var primitive = primitives[i];
                        var programId = getProgramForPrimitive(model, primitive);
                        var programPrimitives = model._programPrimitives[programId];
                        if (!defined(programPrimitives)) {
                            programPrimitives = [];
                            model._programPrimitives[programId] = programPrimitives;
                        }
                        programPrimitives.push(primitive);
                    }
                }
            }
        }

        model._runtime.meshesByName = runtimeMeshesByName;
    }

    function parse(model) {
        if (!model._loadRendererResourcesFromCache) {
            parseBuffers(model);
            parseBufferViews(model);
            parseShaders(model);
            parsePrograms(model);
            parseTextures(model);
        }
        parseMaterials(model);
        parseMeshes(model);
        parseNodes(model);
    }

    function usesExtension(model, extension) {
        var cachedExtensionsUsed = model._extensionsUsed;
        if (!defined(cachedExtensionsUsed)) {
            var extensionsUsed = model.gltf.extensionsUsed;
            cachedExtensionsUsed = {};
            var extensionsLength = extensionsUsed.length;
            for (var i = 0; i < extensionsLength; i++) {
                cachedExtensionsUsed[extensionsUsed[i]] = true;
            }
        }
        return defined(cachedExtensionsUsed[extension]);
    }

    ///////////////////////////////////////////////////////////////////////////

    var CreateVertexBufferJob = function() {
        this.id = undefined;
        this.model = undefined;
        this.context = undefined;
    };

    CreateVertexBufferJob.prototype.set = function(id, model, context) {
        this.id = id;
        this.model = model;
        this.context = context;
    };

    CreateVertexBufferJob.prototype.execute = function() {
        createVertexBuffer(this.id, this.model, this.context);
    };

    ///////////////////////////////////////////////////////////////////////////

    function createVertexBuffer(bufferViewId, model, context) {
        var loadResources = model._loadResources;
        var bufferViews = model.gltf.bufferViews;
        var bufferView = bufferViews[bufferViewId];

        var vertexBuffer = Buffer.createVertexBuffer({
            context : context,
            typedArray : loadResources.getBuffer(bufferView),
            usage : BufferUsage.STATIC_DRAW
        });
        vertexBuffer.vertexArrayDestroyable = false;
        model._rendererResources.buffers[bufferViewId] = vertexBuffer;
    }

    ///////////////////////////////////////////////////////////////////////////

    var CreateIndexBufferJob = function() {
        this.id = undefined;
        this.componentType = undefined;
        this.model = undefined;
        this.context = undefined;
    };

    CreateIndexBufferJob.prototype.set = function(id, componentType, model, context) {
        this.id = id;
        this.componentType = componentType;
        this.model = model;
        this.context = context;
    };

    CreateIndexBufferJob.prototype.execute = function() {
        createIndexBuffer(this.id, this.componentType, this.model, this.context);
    };

    ///////////////////////////////////////////////////////////////////////////

    function createIndexBuffer(bufferViewId, componentType, model, context) {
        var loadResources = model._loadResources;
        var bufferViews = model.gltf.bufferViews;
        var bufferView = bufferViews[bufferViewId];

        var indexBuffer = Buffer.createIndexBuffer({
            context : context,
            typedArray : loadResources.getBuffer(bufferView),
            usage : BufferUsage.STATIC_DRAW,
            indexDatatype : componentType
        });
        indexBuffer.vertexArrayDestroyable = false;
        model._rendererResources.buffers[bufferViewId] = indexBuffer;
    }

    var scratchVertexBufferJob = new CreateVertexBufferJob();
    var scratchIndexBufferJob = new CreateIndexBufferJob();

    function createBuffers(model, frameState) {
        var loadResources = model._loadResources;

        if (loadResources.pendingBufferLoads !== 0) {
            return;
        }

        var context = frameState.context;
        var vertexBuffersToCreate = loadResources.vertexBuffersToCreate;
        var indexBuffersToCreate = loadResources.indexBuffersToCreate;
        var i;

        if (model.asynchronous) {
            while (vertexBuffersToCreate.length > 0) {
                scratchVertexBufferJob.set(vertexBuffersToCreate.peek(), model, context);
                if (!frameState.jobScheduler.execute(scratchVertexBufferJob, JobType.BUFFER)) {
                    break;
                }
                vertexBuffersToCreate.dequeue();
            }

            while (indexBuffersToCreate.length > 0) {
                i = indexBuffersToCreate.peek();
                scratchIndexBufferJob.set(i.id, i.componentType, model, context);
                if (!frameState.jobScheduler.execute(scratchIndexBufferJob, JobType.BUFFER)) {
                    break;
                }
                indexBuffersToCreate.dequeue();
            }
        } else {
            while (vertexBuffersToCreate.length > 0) {
                createVertexBuffer(vertexBuffersToCreate.dequeue(), model, context);
            }

            while (indexBuffersToCreate.length > 0) {
                i = indexBuffersToCreate.dequeue();
                createIndexBuffer(i.id, i.componentType, model, context);
            }
        }
    }

    function createAttributeLocations(model, attributes) {
        var attributeLocations = {};
        var length = attributes.length;
        var i;

        // Set the position attribute to the 0th index. In some WebGL implementations the shader
        // will not work correctly if the 0th attribute is not active. For example, some glTF models
        // list the normal attribute first but derived shaders like the cast-shadows shader do not use
        // the normal attribute.
        for (i = 1; i < length; ++i) {
            var attribute = attributes[i];
            if (/position/i.test(attribute)) {
                attributes[i] = attributes[0];
                attributes[0] = attribute;
                break;
            }
        }

        for (i = 0; i < length; ++i) {
            attributeLocations[attributes[i]] = i;
        }

        return attributeLocations;
    }

    function getShaderSource(model, shader) {
        if (defined(shader.source)) {
            return shader.source;
        }

        var loadResources = model._loadResources;
        var gltf = model.gltf;
        var bufferView = gltf.bufferViews[shader.bufferView];

        return getStringFromTypedArray(loadResources.getBuffer(bufferView));
    }

    function replaceAllButFirstInString(string, find, replace) {
        var index = string.indexOf(find);
        return string.replace(new RegExp(find, 'g'), function(match, offset, all) {
            return index === offset ? match : replace;
        });
    }

    function getProgramForPrimitive(model, primitive) {
        var gltf = model.gltf;
        var materialId = primitive.material;
        var material = gltf.materials[materialId];
        var techniqueId = material.technique;
        var technique = gltf.techniques[techniqueId];
        return technique.program;
    }

    function getQuantizedAttributes(model, accessorId) {
        var gltf = model.gltf;
        var accessor = gltf.accessors[accessorId];
        var extensions = accessor.extensions;
        if (defined(extensions)) {
            return extensions.WEB3D_quantized_attributes;
        }
        return undefined;
    }

    function getAttributeVariableName(model, primitive, attributeSemantic) {
        var gltf = model.gltf;
        var materialId = primitive.material;
        var material = gltf.materials[materialId];
        var techniqueId = material.technique;
        var technique = gltf.techniques[techniqueId];
        for (var parameter in technique.parameters) {
            if (technique.parameters.hasOwnProperty(parameter)) {
                var semantic = technique.parameters[parameter].semantic;
                if (semantic === attributeSemantic) {
                    var attributes = technique.attributes;
                    for (var attributeVarName in attributes) {
                        if (attributes.hasOwnProperty(attributeVarName)) {
                            var name = attributes[attributeVarName];
                            if (name === parameter) {
                                return attributeVarName;
                            }
                        }
                    }
                }
            }
        }
        return undefined;
    }

    function modifyShaderForQuantizedAttributes(shader, programName, model, context) {
        var quantizedUniforms = {};
        model._quantizedUniforms[programName] = quantizedUniforms;

        var primitives = model._programPrimitives[programName];
        for (var i = 0; i < primitives.length; i++) {
            var primitive = primitives[i];
            if (getProgramForPrimitive(model, primitive) === programName) {
                for (var attributeSemantic in primitive.attributes) {
                    if (primitive.attributes.hasOwnProperty(attributeSemantic)) {
                        var decodeUniformVarName = 'gltf_u_dec_' + attributeSemantic.toLowerCase();
                        var decodeUniformVarNameScale = decodeUniformVarName + '_scale';
                        var decodeUniformVarNameTranslate = decodeUniformVarName + '_translate';
                        if (!defined(quantizedUniforms[decodeUniformVarName]) && !defined(quantizedUniforms[decodeUniformVarNameScale])) {
                            var accessorId = primitive.attributes[attributeSemantic];
                            var quantizedAttributes = getQuantizedAttributes(model, accessorId);
                            if (defined(quantizedAttributes)) {
                                var attributeVarName = getAttributeVariableName(model, primitive, attributeSemantic);
                                var decodeMatrix = quantizedAttributes.decodeMatrix;
                                var newMain = 'gltf_decoded_' + attributeSemantic;
                                var decodedAttributeVarName = attributeVarName.replace('a_', 'gltf_a_dec_');
                                var size = Math.floor(Math.sqrt(decodeMatrix.length));

                                // replace usages of the original attribute with the decoded version, but not the declaration
                                shader = replaceAllButFirstInString(shader, attributeVarName, decodedAttributeVarName);
                                // declare decoded attribute
                                var variableType;
                                if (size > 2) {
                                    variableType = 'vec' + (size - 1);
                                } else {
                                    variableType = 'float';
                                }
                                shader = variableType + ' ' + decodedAttributeVarName + ';\n' + shader;
                                // splice decode function into the shader - attributes are pre-multiplied with the decode matrix
                                // uniform in the shader (32-bit floating point)
                                var decode = '';
                                if (size === 5) {
                                    // separate scale and translate since glsl doesn't have mat5
                                    shader = 'uniform mat4 ' + decodeUniformVarNameScale + ';\n' + shader;
                                    shader = 'uniform vec4 ' + decodeUniformVarNameTranslate + ';\n' + shader;
                                    decode = '\n' +
                                             'void main() {\n' +
                                             '    ' + decodedAttributeVarName + ' = ' + decodeUniformVarNameScale + ' * ' + attributeVarName + ' + ' + decodeUniformVarNameTranslate + ';\n' +
                                             '    ' + newMain + '();\n' +
                                             '}\n';

                                    quantizedUniforms[decodeUniformVarNameScale] = {mat : 4};
                                    quantizedUniforms[decodeUniformVarNameTranslate] = {vec : 4};
                                }
                                else {
                                    shader = 'uniform mat' + size + ' ' + decodeUniformVarName + ';\n' + shader;
                                    decode = '\n' +
                                             'void main() {\n' +
                                             '    ' + decodedAttributeVarName + ' = ' + variableType + '(' + decodeUniformVarName + ' * vec' + size + '(' + attributeVarName + ',1.0));\n' +
                                             '    ' + newMain + '();\n' +
                                             '}\n';

                                    quantizedUniforms[decodeUniformVarName] = {mat : size};
                                }
                                shader = ShaderSource.replaceMain(shader, newMain);
                                shader += decode;
                            }
                        }
                    }
                }
            }
        }
        // This is not needed after the program is processed, free the memory
        model._programPrimitives[programName] = undefined;
        return shader;
    }

    function hasPremultipliedAlpha(model) {
        var gltf = model.gltf;
        return defined(gltf.asset) ? defaultValue(gltf.asset.premultipliedAlpha, false) : false;
    }

    function modifyShaderForColor(shader, premultipliedAlpha) {
        shader = ShaderSource.replaceMain(shader, 'gltf_blend_main');
        shader +=
            'uniform vec4 gltf_color; \n' +
            'uniform float gltf_colorBlend; \n' +
            'void main() \n' +
            '{ \n' +
            '    gltf_blend_main(); \n';

        // Un-premultiply the alpha so that blending is correct.

        // Avoid divide-by-zero. The code below is equivalent to:
        // if (gl_FragColor.a > 0.0)
        // {
        //     gl_FragColor.rgb /= gl_FragColor.a;
        // }

        if (premultipliedAlpha) {
            shader +=
                '    float alpha = 1.0 - ceil(gl_FragColor.a) + gl_FragColor.a; \n' +
                '    gl_FragColor.rgb /= alpha; \n';
        }

        shader +=
            '    gl_FragColor.rgb = mix(gl_FragColor.rgb, gltf_color.rgb, gltf_colorBlend); \n' +
            '    float highlight = ceil(gltf_colorBlend); \n' +
            '    gl_FragColor.rgb *= mix(gltf_color.rgb, vec3(1.0), highlight); \n' +
            '    gl_FragColor.a *= gltf_color.a; \n' +
            '} \n';

        return shader;
    }

    function modifyShader(shader, programName, callback) {
        if (defined(callback)) {
            shader = callback(shader, programName);
        }
        return shader;
    }

    var CreateProgramJob = function() {
        this.id = undefined;
        this.model = undefined;
        this.context = undefined;
    };

    CreateProgramJob.prototype.set = function(id, model, context) {
        this.id = id;
        this.model = model;
        this.context = context;
    };

    CreateProgramJob.prototype.execute = function() {
        createProgram(this.id, this.model, this.context);
    };

    ///////////////////////////////////////////////////////////////////////////

    function createProgram(id, model, context) {
        var programs = model.gltf.programs;
        var shaders = model._loadResources.shaders;
        var program = programs[id];

        var attributeLocations = createAttributeLocations(model, program.attributes);
        var vs = getShaderSource(model, shaders[program.vertexShader]);
        var fs = getShaderSource(model, shaders[program.fragmentShader]);

        // Add pre-created attributes to attributeLocations
        var attributesLength = program.attributes.length;
        var precreatedAttributes = model._precreatedAttributes;
        if (defined(precreatedAttributes)) {
            for (var attrName in precreatedAttributes) {
                if (precreatedAttributes.hasOwnProperty(attrName)) {
                    attributeLocations[attrName] = attributesLength++;
                }
            }
        }

        if (usesExtension(model, 'WEB3D_quantized_attributes')) {
            vs = modifyShaderForQuantizedAttributes(vs, id, model, context);
        }

        var premultipliedAlpha = hasPremultipliedAlpha(model);
        var blendFS = modifyShaderForColor(fs, premultipliedAlpha);

        var drawVS = modifyShader(vs, id, model._vertexShaderLoaded);
        var drawFS = modifyShader(blendFS, id, model._fragmentShaderLoaded);

        model._rendererResources.programs[id] = ShaderProgram.fromCache({
            context : context,
            vertexShaderSource : drawVS,
            fragmentShaderSource : drawFS,
            attributeLocations : attributeLocations
        });

        if (model.allowPicking) {
            // PERFORMANCE_IDEA: Can optimize this shader with a glTF hint. https://github.com/KhronosGroup/glTF/issues/181
            var pickVS = modifyShader(vs, id, model._pickVertexShaderLoaded);
            var pickFS = modifyShader(fs, id, model._pickFragmentShaderLoaded);

            if (!model._pickFragmentShaderLoaded) {
                pickFS = ShaderSource.createPickFragmentShaderSource(fs, 'uniform');
            }

            model._rendererResources.pickPrograms[id] = ShaderProgram.fromCache({
                context : context,
                vertexShaderSource : pickVS,
                fragmentShaderSource : pickFS,
                attributeLocations : attributeLocations
            });
        }
    }

    var scratchCreateProgramJob = new CreateProgramJob();

    function createPrograms(model, frameState) {
        var loadResources = model._loadResources;
        var programsToCreate = loadResources.programsToCreate;

        if (loadResources.pendingShaderLoads !== 0) {
            return;
        }

        // PERFORMANCE_IDEA: this could be more fine-grained by looking
        // at the shader's bufferView's to determine the buffer dependencies.
        if (loadResources.pendingBufferLoads !== 0) {
            return;
        }

        var context = frameState.context;

        if (model.asynchronous) {
            while (programsToCreate.length > 0) {
                scratchCreateProgramJob.set(programsToCreate.peek(), model, context);
                if (!frameState.jobScheduler.execute(scratchCreateProgramJob, JobType.PROGRAM)) {
                    break;
                }
                programsToCreate.dequeue();
            }
        } else {
            // Create all loaded programs this frame
            while (programsToCreate.length > 0) {
                createProgram(programsToCreate.dequeue(), model, context);
            }
        }
    }

    function getOnImageCreatedFromTypedArray(loadResources, gltfTexture) {
        return function(image) {
            loadResources.texturesToCreate.enqueue({
                id : gltfTexture.id,
                image : image,
                bufferView : undefined
            });

            --loadResources.pendingBufferViewToImage;
        };
    }

    function loadTexturesFromBufferViews(model) {
        var loadResources = model._loadResources;

        if (loadResources.pendingBufferLoads !== 0) {
            return;
        }

        while (loadResources.texturesToCreateFromBufferView.length > 0) {
            var gltfTexture = loadResources.texturesToCreateFromBufferView.dequeue();

            var gltf = model.gltf;
            var bufferView = gltf.bufferViews[gltfTexture.bufferView];

            var onload = getOnImageCreatedFromTypedArray(loadResources, gltfTexture);
            var onerror = getFailedLoadFunction(model, 'image', 'id: ' + gltfTexture.id + ', bufferView: ' + gltfTexture.bufferView);
            loadImageFromTypedArray(loadResources.getBuffer(bufferView), gltfTexture.mimeType).
                then(onload).otherwise(onerror);

            ++loadResources.pendingBufferViewToImage;
        }
    }

    function createSamplers(model, context) {
        var loadResources = model._loadResources;

        if (loadResources.createSamplers) {
            loadResources.createSamplers = false;

            var rendererSamplers = model._rendererResources.samplers;
            var samplers = model.gltf.samplers;
            for (var id in samplers) {
                if (samplers.hasOwnProperty(id)) {
                    var sampler = samplers[id];

                    rendererSamplers[id] = new Sampler({
                        wrapS : sampler.wrapS,
                        wrapT : sampler.wrapT,
                        minificationFilter : sampler.minFilter,
                        magnificationFilter : sampler.magFilter
                    });
                }
            }
        }
    }

    ///////////////////////////////////////////////////////////////////////////

    var CreateTextureJob = function() {
        this.gltfTexture = undefined;
        this.model = undefined;
        this.context = undefined;
    };

    CreateTextureJob.prototype.set = function(gltfTexture, model, context) {
        this.gltfTexture = gltfTexture;
        this.model = model;
        this.context = context;
    };

    CreateTextureJob.prototype.execute = function() {
        createTexture(this.gltfTexture, this.model, this.context);
    };

    ///////////////////////////////////////////////////////////////////////////

    function createTexture(gltfTexture, model, context) {
        var textures = model.gltf.textures;
        var texture = textures[gltfTexture.id];

        var rendererSamplers = model._rendererResources.samplers;
        var sampler = rendererSamplers[texture.sampler];

        var mipmap =
            (sampler.minificationFilter === TextureMinificationFilter.NEAREST_MIPMAP_NEAREST) ||
            (sampler.minificationFilter === TextureMinificationFilter.NEAREST_MIPMAP_LINEAR) ||
            (sampler.minificationFilter === TextureMinificationFilter.LINEAR_MIPMAP_NEAREST) ||
            (sampler.minificationFilter === TextureMinificationFilter.LINEAR_MIPMAP_LINEAR);
        var requiresNpot = mipmap ||
            (sampler.wrapS === TextureWrap.REPEAT) ||
            (sampler.wrapS === TextureWrap.MIRRORED_REPEAT) ||
            (sampler.wrapT === TextureWrap.REPEAT) ||
            (sampler.wrapT === TextureWrap.MIRRORED_REPEAT);

        var source = gltfTexture.image;
        var npot = !CesiumMath.isPowerOfTwo(source.width) || !CesiumMath.isPowerOfTwo(source.height);

        if (requiresNpot && npot) {
            // WebGL requires power-of-two texture dimensions for mipmapping and REPEAT/MIRRORED_REPEAT wrap modes.
            var canvas = document.createElement('canvas');
            canvas.width = CesiumMath.nextPowerOfTwo(source.width);
            canvas.height = CesiumMath.nextPowerOfTwo(source.height);
            var canvasContext = canvas.getContext('2d');
            canvasContext.drawImage(source, 0, 0, source.width, source.height, 0, 0, canvas.width, canvas.height);
            source = canvas;
        }

        var tx;

        if (texture.target === WebGLConstants.TEXTURE_2D) {
            tx = new Texture({
                context : context,
                source : source,
                pixelFormat : texture.internalFormat,
                pixelDatatype : texture.type,
                sampler : sampler,
                flipY : false
            });
        }
        // GLTF_SPEC: Support TEXTURE_CUBE_MAP.  https://github.com/KhronosGroup/glTF/issues/40

        if (mipmap) {
            tx.generateMipmap();
        }

        model._rendererResources.textures[gltfTexture.id] = tx;
    }

    var scratchCreateTextureJob = new CreateTextureJob();

    function createTextures(model, frameState) {
        var context = frameState.context;
        var texturesToCreate = model._loadResources.texturesToCreate;

        if (model.asynchronous) {
            while (texturesToCreate.length > 0) {
                scratchCreateTextureJob.set(texturesToCreate.peek(), model, context);
                if (!frameState.jobScheduler.execute(scratchCreateTextureJob, JobType.TEXTURE)) {
                    break;
                }
                texturesToCreate.dequeue();
            }
        } else {
            // Create all loaded textures this frame
            while (texturesToCreate.length > 0) {
                createTexture(texturesToCreate.dequeue(), model, context);
            }
        }
    }

    function getAttributeLocations(model, primitive) {
        var gltf = model.gltf;
        var techniques = gltf.techniques;
        var materials = gltf.materials;

        // Retrieve the compiled shader program to assign index values to attributes
        var attributeLocations = {};

        var technique = techniques[materials[primitive.material].technique];
        var parameters = technique.parameters;
        var attributes = technique.attributes;
        var programAttributeLocations = model._rendererResources.programs[technique.program].vertexAttributes;

        // Note: WebGL shader compiler may have optimized and removed some attributes from programAttributeLocations
        for (var location in programAttributeLocations){
            if (programAttributeLocations.hasOwnProperty(location)) {
                var attribute = attributes[location];
                var index = programAttributeLocations[location].index;
                if (defined(attribute)) {
                    var parameter = parameters[attribute];
                    attributeLocations[parameter.semantic] = index;
                } else {
                    // Pre-created attributes
                    attributeLocations[location] = index;
                }
            }
        }

        return attributeLocations;
    }

    function searchForest(forest, jointName, nodes) {
        var length = forest.length;
        for (var i = 0; i < length; ++i) {
            var stack = [forest[i]]; // Push root node of tree

            while (stack.length > 0) {
                var id = stack.pop();
                var n = nodes[id];

                if (n.jointName === jointName) {
                    return id;
                }

                var children = n.children;
                var childrenLength = children.length;
                for (var k = 0; k < childrenLength; ++k) {
                    stack.push(children[k]);
                }
            }
        }

        // This should never happen; the skeleton should have a node for all joints in the skin.
        return undefined;
    }

    function createJoints(model, runtimeSkins) {
        var gltf = model.gltf;
        var skins = gltf.skins;
        var nodes = gltf.nodes;
        var runtimeNodes = model._runtime.nodes;

        var skinnedNodesIds = model._loadResources.skinnedNodesIds;
        var length = skinnedNodesIds.length;
        for (var j = 0; j < length; ++j) {
            var id = skinnedNodesIds[j];
            var skinnedNode = runtimeNodes[id];
            var node = nodes[id];

            var runtimeSkin = runtimeSkins[node.skin];
            skinnedNode.inverseBindMatrices = runtimeSkin.inverseBindMatrices;
            skinnedNode.bindShapeMatrix = runtimeSkin.bindShapeMatrix;

            // 1. Find nodes with the names in node.skeletons (the node's skeletons)
            // 2. These nodes form the root nodes of the forest to search for each joint in skin.jointNames.  This search uses jointName, not the node's name.
            // 3. Search for the joint name among the gltf node hierarchy instead of the runtime node hierarchy. Child links aren't set up yet for runtime nodes.
            var forest = [];
            var gltfSkeletons = node.skeletons;
            var skeletonsLength = gltfSkeletons.length;
            for (var k = 0; k < skeletonsLength; ++k) {
                forest.push(gltfSkeletons[k]);
            }

            var gltfJointNames = skins[node.skin].jointNames;
            var jointNamesLength = gltfJointNames.length;
            for (var i = 0; i < jointNamesLength; ++i) {
                var jointName = gltfJointNames[i];
                var jointNode = runtimeNodes[searchForest(forest, jointName, nodes)];
                skinnedNode.joints.push(jointNode);
            }
        }
    }

    function createSkins(model) {
        var loadResources = model._loadResources;

        if (loadResources.pendingBufferLoads !== 0) {
            return;
        }

        if (!loadResources.createSkins) {
            return;
        }
        loadResources.createSkins = false;

        var gltf = model.gltf;
        var accessors = gltf.accessors;
        var skins = gltf.skins;
        var runtimeSkins = {};

        for (var id in skins) {
            if (skins.hasOwnProperty(id)) {
                var skin = skins[id];
                var accessor = accessors[skin.inverseBindMatrices];

                var bindShapeMatrix;
                if (!Matrix4.equals(skin.bindShapeMatrix, Matrix4.IDENTITY)) {
                    bindShapeMatrix = Matrix4.clone(skin.bindShapeMatrix);
                }

                runtimeSkins[id] = {
                    inverseBindMatrices : ModelAnimationCache.getSkinInverseBindMatrices(model, accessor),
                    bindShapeMatrix : bindShapeMatrix // not used when undefined
                };
            }
        }

        createJoints(model, runtimeSkins);
    }

    function getChannelEvaluator(model, runtimeNode, targetPath, spline) {
        return function(localAnimationTime) {
            //  Workaround for https://github.com/KhronosGroup/glTF/issues/219

            //if (targetPath === 'translation') {
            //    return;
            //}
            runtimeNode[targetPath] = spline.evaluate(localAnimationTime, runtimeNode[targetPath]);
            runtimeNode.dirtyNumber = model._maxDirtyNumber;
        };
    }

    function createRuntimeAnimations(model) {
        var loadResources = model._loadResources;

        if (!loadResources.finishedPendingBufferLoads()) {
            return;
        }

        if (!loadResources.createRuntimeAnimations) {
            return;
        }
        loadResources.createRuntimeAnimations = false;

        model._runtime.animations = {
        };

        var runtimeNodes = model._runtime.nodes;
        var animations = model.gltf.animations;
        var accessors = model.gltf.accessors;

        for (var animationId in animations) {
            if (animations.hasOwnProperty(animationId)) {
                var animation = animations[animationId];
                var channels = animation.channels;
                var parameters = animation.parameters;
                var samplers = animation.samplers;

                var parameterValues = {};

                for (var name in parameters) {
                    if (parameters.hasOwnProperty(name)) {
                        parameterValues[name] = ModelAnimationCache.getAnimationParameterValues(model, accessors[parameters[name]]);
                    }
                }

                // Find start and stop time for the entire animation
                var startTime = Number.MAX_VALUE;
                var stopTime = -Number.MAX_VALUE;

                var length = channels.length;
                var channelEvaluators = new Array(length);

                for (var i = 0; i < length; ++i) {
                    var channel = channels[i];
                    var target = channel.target;
                    var sampler = samplers[channel.sampler];
                    var times = parameterValues[sampler.input];

                    startTime = Math.min(startTime, times[0]);
                    stopTime = Math.max(stopTime, times[times.length - 1]);

                    var spline = ModelAnimationCache.getAnimationSpline(model, animationId, animation, channel.sampler, sampler, parameterValues);
                    // GLTF_SPEC: Support more targets like materials. https://github.com/KhronosGroup/glTF/issues/142
                    channelEvaluators[i] = getChannelEvaluator(model, runtimeNodes[target.id], target.path, spline);
                }

                model._runtime.animations[animationId] = {
                    startTime : startTime,
                    stopTime : stopTime,
                    channelEvaluators : channelEvaluators
                };
            }
        }
    }

    function createVertexArrays(model, context) {
        var loadResources = model._loadResources;

        if (!loadResources.finishedBuffersCreation() || !loadResources.finishedProgramCreation()) {
            return;
        }

        if (!loadResources.createVertexArrays) {
            return;
        }
        loadResources.createVertexArrays = false;

        var rendererBuffers = model._rendererResources.buffers;
        var rendererVertexArrays = model._rendererResources.vertexArrays;
        var gltf = model.gltf;
        var accessors = gltf.accessors;
        var meshes = gltf.meshes;

        for (var meshId in meshes) {
            if (meshes.hasOwnProperty(meshId)) {
                var primitives = meshes[meshId].primitives;
                var primitivesLength = primitives.length;

                for (var i = 0; i < primitivesLength; ++i) {
                    var primitive = primitives[i];

                    // GLTF_SPEC: This does not take into account attribute arrays,
                    // indicated by when an attribute points to a parameter with a
                    // count property.
                    //
                    // https://github.com/KhronosGroup/glTF/issues/258

                    var attributeLocations = getAttributeLocations(model, primitive);
                    var attributeName;
                    var attributeLocation;
                    var attribute;
                    var attributes = [];
                    var primitiveAttributes = primitive.attributes;
                    for (attributeName in primitiveAttributes) {
                        if (primitiveAttributes.hasOwnProperty(attributeName)) {
                            attributeLocation = attributeLocations[attributeName];
                            // Skip if the attribute is not used by the material, e.g., because the asset was exported
                            // with an attribute that wasn't used and the asset wasn't optimized.
                            if (defined(attributeLocation)) {
                                var a = accessors[primitiveAttributes[attributeName]];

                                var componentType = a.componentType;
                                // XXX: if uint32, pretend it's really uint16.
                                componentType = componentType === 5125 ? 5123 : componentType;

                                attributes.push({
                                    index : attributeLocation,
                                    vertexBuffer : rendererBuffers[a.bufferView],
                                    componentsPerAttribute : getBinaryAccessor(a).componentsPerAttribute,
                                    componentDatatype      : componentType,
                                    normalize              : false,
                                    offsetInBytes          : a.byteOffset,
                                    strideInBytes          : a.byteStride
                                });
                            }
                        }
                    }

                    // Add pre-created attributes
                    var precreatedAttributes = model._precreatedAttributes;
                    if (defined(precreatedAttributes)) {
                        for (attributeName in precreatedAttributes) {
                            if (precreatedAttributes.hasOwnProperty(attributeName)) {
                                attributeLocation = attributeLocations[attributeName];
                                if (defined(attributeLocation)) {
                                    attribute = precreatedAttributes[attributeName];
                                    attribute.index = attributeLocation;
                                    attributes.push(attribute);
                                }
                            }
                        }
                    }

                    var indexBuffer;
                    if (defined(primitive.indices)) {
                        var accessor = accessors[primitive.indices];
                        indexBuffer = rendererBuffers[accessor.bufferView];
                    }
                    rendererVertexArrays[meshId + '.primitive.' + i] = new VertexArray({
                        context : context,
                        attributes : attributes,
                        indexBuffer : indexBuffer
                    });
                }
            }
        }
    }

    function getBooleanStates(states) {
        // GLTF_SPEC: SAMPLE_ALPHA_TO_COVERAGE not used by Cesium
        var booleanStates = {};
        booleanStates[WebGLConstants.BLEND] = false;
        booleanStates[WebGLConstants.CULL_FACE] = false;
        booleanStates[WebGLConstants.DEPTH_TEST] = false;
        booleanStates[WebGLConstants.POLYGON_OFFSET_FILL] = false;
        booleanStates[WebGLConstants.SCISSOR_TEST] = false;

        var enable = states.enable;
        var length = enable.length;
        var i;
        for (i = 0; i < length; ++i) {
            booleanStates[enable[i]] = true;
        }

        return booleanStates;
    }

    function createRenderStates(model, context) {
        var loadResources = model._loadResources;
        var techniques = model.gltf.techniques;

        if (loadResources.createRenderStates) {
            loadResources.createRenderStates = false;
            for (var id in techniques) {
                if (techniques.hasOwnProperty(id)) {
                    createRenderStateForTechnique(model, id, context);
                }
            }
        }
    }

    function createRenderStateForTechnique(model, id, context) {
        var rendererRenderStates = model._rendererResources.renderStates;
        var techniques = model.gltf.techniques;
        var technique = techniques[id];
        var states = technique.states;

        var booleanStates = getBooleanStates(states);
        var statesFunctions = defaultValue(states.functions, defaultValue.EMPTY_OBJECT);
        var blendColor = defaultValue(statesFunctions.blendColor, [0.0, 0.0, 0.0, 0.0]);
        var blendEquationSeparate = defaultValue(statesFunctions.blendEquationSeparate, [
            WebGLConstants.FUNC_ADD,
            WebGLConstants.FUNC_ADD]);
        var blendFuncSeparate = defaultValue(statesFunctions.blendFuncSeparate, [
            WebGLConstants.ONE,
            WebGLConstants.ZERO,
            WebGLConstants.ONE,
            WebGLConstants.ZERO]);
        var colorMask = defaultValue(statesFunctions.colorMask, [true, true, true, true]);
        var depthRange = defaultValue(statesFunctions.depthRange, [0.0, 1.0]);
        var polygonOffset = defaultValue(statesFunctions.polygonOffset, [0.0, 0.0]);
        var scissor = defaultValue(statesFunctions.scissor, [0.0, 0.0, 0.0, 0.0]);

        // Change the render state to use traditional alpha blending instead of premultiplied alpha blending
        if (booleanStates[WebGLConstants.BLEND] && hasPremultipliedAlpha(model)) {
            if ((blendFuncSeparate[0] === WebGLConstants.ONE) && (blendFuncSeparate[1] === WebGLConstants.ONE_MINUS_SRC_ALPHA)) {
                blendFuncSeparate[0] = WebGLConstants.SRC_ALPHA;
                blendFuncSeparate[1] = WebGLConstants.ONE_MINUS_SRC_ALPHA;
                blendFuncSeparate[2] = WebGLConstants.SRC_ALPHA;
                blendFuncSeparate[3] = WebGLConstants.ONE_MINUS_SRC_ALPHA;
            }
        }

        rendererRenderStates[id] = RenderState.fromCache({
            frontFace : defined(statesFunctions.frontFace) ? statesFunctions.frontFace[0] : WebGLConstants.CCW,
            cull : {
                enabled : booleanStates[WebGLConstants.CULL_FACE],
                face : defined(statesFunctions.cullFace) ? statesFunctions.cullFace[0] : WebGLConstants.BACK
            },
            lineWidth : defined(statesFunctions.lineWidth) ? statesFunctions.lineWidth[0] : 1.0,
            polygonOffset : {
                enabled : booleanStates[WebGLConstants.POLYGON_OFFSET_FILL],
                factor : polygonOffset[0],
                units : polygonOffset[1]
            },
            scissorTest : {
                enabled : booleanStates[WebGLConstants.SCISSOR_TEST],
                rectangle : {
                    x : scissor[0],
                    y : scissor[1],
                    width : scissor[2],
                    height : scissor[3]
                }
            },
            depthRange : {
                near : depthRange[0],
                far : depthRange[1]
            },
            depthTest : {
                enabled : booleanStates[WebGLConstants.DEPTH_TEST],
                func : defined(statesFunctions.depthFunc) ? statesFunctions.depthFunc[0] : WebGLConstants.LESS
            },
            colorMask : {
                red : colorMask[0],
                green : colorMask[1],
                blue : colorMask[2],
                alpha : colorMask[3]
            },
            depthMask : defined(statesFunctions.depthMask) ? statesFunctions.depthMask[0] : true,
            blending : {
                enabled : booleanStates[WebGLConstants.BLEND],
                color : {
                    red : blendColor[0],
                    green : blendColor[1],
                    blue : blendColor[2],
                    alpha : blendColor[3]
                },
                equationRgb : blendEquationSeparate[0],
                equationAlpha : blendEquationSeparate[1],
                functionSourceRgb : blendFuncSeparate[0],
                functionDestinationRgb : blendFuncSeparate[1],
                functionSourceAlpha : blendFuncSeparate[2],
                functionDestinationAlpha : blendFuncSeparate[3]
            }
        });
    }

    // This doesn't support LOCAL, which we could add if it is ever used.
    var scratchTranslationRtc = new Cartesian3();
    var gltfSemanticUniforms = {
        MODEL : function(uniformState, model) {
            return function() {
                return uniformState.model;
            };
        },
        VIEW : function(uniformState, model) {
            return function() {
                return uniformState.view;
            };
        },
        PROJECTION : function(uniformState, model) {
            return function() {
                return uniformState.projection;
            };
        },
        MODELVIEW : function(uniformState, model) {
            return function() {
                return uniformState.modelView;
            };
        },
        CESIUM_RTC_MODELVIEW : function(uniformState, model) {
            // CESIUM_RTC extension
            var mvRtc = new Matrix4();
            return function() {
                Matrix4.getTranslation(uniformState.model, scratchTranslationRtc);
                Cartesian3.add(scratchTranslationRtc, model._rtcCenter, scratchTranslationRtc);
                Matrix4.multiplyByPoint(uniformState.view, scratchTranslationRtc, scratchTranslationRtc);
                return Matrix4.setTranslation(uniformState.modelView, scratchTranslationRtc, mvRtc);
            };
        },
        MODELVIEWPROJECTION : function(uniformState, model) {
            return function() {
                return uniformState.modelViewProjection;
            };
        },
        MODELINVERSE : function(uniformState, model) {
            return function() {
                return uniformState.inverseModel;
            };
        },
        VIEWINVERSE : function(uniformState, model) {
            return function() {
                return uniformState.inverseView;
            };
        },
        PROJECTIONINVERSE : function(uniformState, model) {
            return function() {
                return uniformState.inverseProjection;
            };
        },
        MODELVIEWINVERSE : function(uniformState, model) {
            return function() {
                return uniformState.inverseModelView;
            };
        },
        MODELVIEWPROJECTIONINVERSE : function(uniformState, model) {
            return function() {
                return uniformState.inverseModelViewProjection;
            };
        },
        MODELINVERSETRANSPOSE : function(uniformState, model) {
            return function() {
                return uniformState.inverseTransposeModel;
            };
        },
        MODELVIEWINVERSETRANSPOSE : function(uniformState, model) {
            return function() {
                return uniformState.normal;
            };
        },
        VIEWPORT : function(uniformState, model) {
            return function() {
                return uniformState.viewportCartesian4;
            };
        }
        // JOINTMATRIX created in createCommand()
    };

    ///////////////////////////////////////////////////////////////////////////

    function getScalarUniformFunction(value, model) {
        var that = {
            value : value,
            clone : function(source, result) {
                return source;
            },
            func : function() {
                return that.value;
            }
        };
        return that;
    }

    function getVec2UniformFunction(value, model) {
        var that = {
            value : Cartesian2.fromArray(value),
            clone : Cartesian2.clone,
            func : function() {
                return that.value;
            }
        };
        return that;
    }

    function getVec3UniformFunction(value, model) {
        var that = {
            value : Cartesian3.fromArray(value),
            clone : Cartesian3.clone,
            func : function() {
                return that.value;
            }
        };
        return that;
    }

    function getVec4UniformFunction(value, model) {
        var that = {
            value : Cartesian4.fromArray(value),
            clone : Cartesian4.clone,
            func : function() {
                return that.value;
            }
        };
        return that;
    }

    function getMat2UniformFunction(value, model) {
        var that = {
            value : Matrix2.fromColumnMajorArray(value),
            clone : Matrix2.clone,
            func : function() {
                return that.value;
            }
        };
        return that;
    }

    function getMat3UniformFunction(value, model) {
        var that = {
            value : Matrix3.fromColumnMajorArray(value),
            clone : Matrix3.clone,
            func : function() {
                return that.value;
            }
        };
        return that;
    }

    function getMat4UniformFunction(value, model) {
        var that = {
            value : Matrix4.fromColumnMajorArray(value),
            clone : Matrix4.clone,
            func : function() {
                return that.value;
            }
        };
        return that;
    }

    ///////////////////////////////////////////////////////////////////////////

    function DelayLoadedTextureUniform(value, model) {
        this._value = undefined;
        this._textureId = value;
        this._model = model;
    }

    defineProperties(DelayLoadedTextureUniform.prototype, {
        value : {
            get : function() {
                // Use the default texture (1x1 white) until the model's texture is loaded
                if (!defined(this._value)) {
                    var texture = this._model._rendererResources.textures[this._textureId];
                    if (defined(texture)) {
                        this._value = texture;
                    } else {
                        return this._model._defaultTexture;
                    }
                }

                return this._value;
            },
            set : function(value) {
                this._value = value;
            }
        }
    });

    DelayLoadedTextureUniform.prototype.clone = function(source, result) {
        return source;
    };

    DelayLoadedTextureUniform.prototype.func = undefined;

    ///////////////////////////////////////////////////////////////////////////

    function getTextureUniformFunction(value, model) {
        var uniform = new DelayLoadedTextureUniform(value, model);
        // Define function here to access closure since 'this' can't be
        // used when the Renderer sets uniforms.
        uniform.func = function() {
            return uniform.value;
        };
        return uniform;
    }

    var gltfUniformFunctions = {};
    gltfUniformFunctions[WebGLConstants.FLOAT] = getScalarUniformFunction;
    gltfUniformFunctions[WebGLConstants.FLOAT_VEC2] = getVec2UniformFunction;
    gltfUniformFunctions[WebGLConstants.FLOAT_VEC3] = getVec3UniformFunction;
    gltfUniformFunctions[WebGLConstants.FLOAT_VEC4] = getVec4UniformFunction;
    gltfUniformFunctions[WebGLConstants.INT] = getScalarUniformFunction;
    gltfUniformFunctions[WebGLConstants.INT_VEC2] = getVec2UniformFunction;
    gltfUniformFunctions[WebGLConstants.INT_VEC3] = getVec3UniformFunction;
    gltfUniformFunctions[WebGLConstants.INT_VEC4] = getVec4UniformFunction;
    gltfUniformFunctions[WebGLConstants.BOOL] = getScalarUniformFunction;
    gltfUniformFunctions[WebGLConstants.BOOL_VEC2] = getVec2UniformFunction;
    gltfUniformFunctions[WebGLConstants.BOOL_VEC3] = getVec3UniformFunction;
    gltfUniformFunctions[WebGLConstants.BOOL_VEC4] = getVec4UniformFunction;
    gltfUniformFunctions[WebGLConstants.FLOAT_MAT2] = getMat2UniformFunction;
    gltfUniformFunctions[WebGLConstants.FLOAT_MAT3] = getMat3UniformFunction;
    gltfUniformFunctions[WebGLConstants.FLOAT_MAT4] = getMat4UniformFunction;
    gltfUniformFunctions[WebGLConstants.SAMPLER_2D] = getTextureUniformFunction;
    // GLTF_SPEC: Support SAMPLER_CUBE. https://github.com/KhronosGroup/glTF/issues/40

    var gltfUniformsFromNode = {
        MODEL : function(uniformState, model, runtimeNode) {
            return function() {
                return runtimeNode.computedMatrix;
            };
        },
        VIEW : function(uniformState, model, runtimeNode) {
            return function() {
                return uniformState.view;
            };
        },
        PROJECTION : function(uniformState, model, runtimeNode) {
            return function() {
                return uniformState.projection;
            };
        },
        MODELVIEW : function(uniformState, model, runtimeNode) {
            var mv = new Matrix4();
            return function() {
                return Matrix4.multiplyTransformation(uniformState.view, runtimeNode.computedMatrix, mv);
            };
        },
        CESIUM_RTC_MODELVIEW : function(uniformState, model, runtimeNode) {
            // CESIUM_RTC extension
            var mvRtc = new Matrix4();
            return function() {
                Matrix4.multiplyTransformation(uniformState.view, runtimeNode.computedMatrix, mvRtc);
                return Matrix4.setTranslation(mvRtc, model._rtcCenterEye, mvRtc);
            };
        },
        MODELVIEWPROJECTION : function(uniformState, model, runtimeNode) {
            var mvp = new Matrix4();
            return function() {
                Matrix4.multiplyTransformation(uniformState.view, runtimeNode.computedMatrix, mvp);
                return Matrix4.multiply(uniformState._projection, mvp, mvp);
            };
        },
        MODELINVERSE : function(uniformState, model, runtimeNode) {
            var mInverse = new Matrix4();
            return function() {
                return Matrix4.inverse(runtimeNode.computedMatrix, mInverse);
            };
        },
        VIEWINVERSE : function(uniformState, model) {
            return function() {
                return uniformState.inverseView;
            };
        },
        PROJECTIONINVERSE : function(uniformState, model, runtimeNode) {
            return function() {
                return uniformState.inverseProjection;
            };
        },
        MODELVIEWINVERSE : function(uniformState, model, runtimeNode) {
            var mv = new Matrix4();
            var mvInverse = new Matrix4();
            return function() {
                Matrix4.multiplyTransformation(uniformState.view, runtimeNode.computedMatrix, mv);
                return Matrix4.inverse(mv, mvInverse);
            };
        },
        MODELVIEWPROJECTIONINVERSE : function(uniformState, model, runtimeNode) {
            var mvp = new Matrix4();
            var mvpInverse = new Matrix4();
            return function() {
                Matrix4.multiplyTransformation(uniformState.view, runtimeNode.computedMatrix, mvp);
                Matrix4.multiply(uniformState._projection, mvp, mvp);
                return Matrix4.inverse(mvp, mvpInverse);
            };
        },
        MODELINVERSETRANSPOSE : function(uniformState, model, runtimeNode) {
            var mInverse = new Matrix4();
            var mInverseTranspose = new Matrix3();
            return function() {
                Matrix4.inverse(runtimeNode.computedMatrix, mInverse);
                Matrix4.getRotation(mInverse, mInverseTranspose);
                return Matrix3.transpose(mInverseTranspose, mInverseTranspose);
            };
        },
        MODELVIEWINVERSETRANSPOSE : function(uniformState, model, runtimeNode) {
            var mv = new Matrix4();
            var mvInverse = new Matrix4();
            var mvInverseTranspose = new Matrix3();
            return function() {
                Matrix4.multiplyTransformation(uniformState.view, runtimeNode.computedMatrix, mv);
                Matrix4.inverse(mv, mvInverse);
                Matrix4.getRotation(mvInverse, mvInverseTranspose);
                return Matrix3.transpose(mvInverseTranspose, mvInverseTranspose);
            };
        },
        VIEWPORT : function(uniformState, model, runtimeNode) {
            return function() {
                return uniformState.viewportCartesian4;
            };
        }
    };

    function getUniformFunctionFromSource(source, model, semantic, uniformState) {
        var runtimeNode = model._runtime.nodes[source];
        return gltfUniformsFromNode[semantic](uniformState, model, runtimeNode);
    }

    function createUniformMaps(model, context) {
        var loadResources = model._loadResources;

        if (!loadResources.finishedProgramCreation()) {
            return;
        }

        if (!loadResources.createUniformMaps) {
            return;
        }
        loadResources.createUniformMaps = false;

        var gltf = model.gltf;
        var materials = gltf.materials;
        var techniques = gltf.techniques;
        var uniformMaps = model._uniformMaps;

        for (var materialId in materials) {
            if (materials.hasOwnProperty(materialId)) {
                var material = materials[materialId];
                var instanceParameters = material.values;
                var technique = techniques[material.technique];
                var parameters = technique.parameters;
                var uniforms = technique.uniforms;

                var uniformMap = {};
                var uniformValues = {};
                var jointMatrixUniformName;

                // Uniform parameters
                for (var name in uniforms) {
                    if (uniforms.hasOwnProperty(name)) {
                        var parameterName = uniforms[name];
                        var parameter = parameters[parameterName];

                        // GLTF_SPEC: This does not take into account uniform arrays,
                        // indicated by parameters with a count property.
                        //
                        // https://github.com/KhronosGroup/glTF/issues/258

                        // GLTF_SPEC: In this implementation, material parameters with a
                        // semantic or targeted via a source (for animation) are not
                        // targetable for material animations.  Is this too strict?
                        //
                        // https://github.com/KhronosGroup/glTF/issues/142

                        if (defined(instanceParameters[parameterName])) {
                            // Parameter overrides by the instance technique
                            var uv = gltfUniformFunctions[parameter.type](instanceParameters[parameterName], model);
                            uniformMap[name] = uv.func;
                            uniformValues[parameterName] = uv;
                        } else if (defined(parameter.node)) {
                            uniformMap[name] = getUniformFunctionFromSource(parameter.node, model, parameter.semantic, context.uniformState);
                        } else if (defined(parameter.semantic)) {
                            if (parameter.semantic !== 'JOINTMATRIX') {
                                // Map glTF semantic to Cesium automatic uniform
                                uniformMap[name] = gltfSemanticUniforms[parameter.semantic](context.uniformState, model);
                            } else {
                                jointMatrixUniformName = name;
                            }
                        } else if (defined(parameter.value)) {
                            // Technique value that isn't overridden by a material
                            var uv2 = gltfUniformFunctions[parameter.type](parameter.value, model);
                            uniformMap[name] = uv2.func;
                            uniformValues[parameterName] = uv2;
                        }
                    }
                }

                var u = uniformMaps[materialId];
                u.uniformMap = uniformMap;                          // uniform name -> function for the renderer
                u.values = uniformValues;                           // material parameter name -> ModelMaterial for modifying the parameter at runtime
                u.jointMatrixUniformName = jointMatrixUniformName;
            }
        }
    }

    function scaleFromMatrix5Array(matrix) {
        return [matrix[0], matrix[1], matrix[2], matrix[3],
                matrix[5], matrix[6], matrix[7], matrix[8],
                matrix[10], matrix[11], matrix[12], matrix[13],
                matrix[15], matrix[16], matrix[17], matrix[18]];
    }

    function translateFromMatrix5Array(matrix) {
        return [matrix[20], matrix[21], matrix[22], matrix[23]];
    }

    function createUniformsForQuantizedAttributes(model, primitive, context) {
        var gltf = model.gltf;
        var accessors = gltf.accessors;
        var programId = getProgramForPrimitive(model, primitive);
        var quantizedUniforms = model._quantizedUniforms[programId];
        var setUniforms = {};
        var uniformMap = {};

        for (var attribute in primitive.attributes) {
            if (primitive.attributes.hasOwnProperty(attribute)) {
                var accessorId = primitive.attributes[attribute];
                var a = accessors[accessorId];
                var extensions = a.extensions;

                if (defined(extensions)) {
                    var quantizedAttributes = extensions.WEB3D_quantized_attributes;
                    if (defined(quantizedAttributes)) {
                        var decodeMatrix = quantizedAttributes.decodeMatrix;
                        var uniformVariable = 'gltf_u_dec_' + attribute.toLowerCase();

                        switch (a.type) {
                            case 'SCALAR':
                                uniformMap[uniformVariable] = getMat2UniformFunction(decodeMatrix, model).func;
                                setUniforms[uniformVariable] = true;
                                break;
                            case 'VEC2':
                                uniformMap[uniformVariable] = getMat3UniformFunction(decodeMatrix, model).func;
                                setUniforms[uniformVariable] = true;
                                break;
                            case 'VEC3':
                                uniformMap[uniformVariable] = getMat4UniformFunction(decodeMatrix, model).func;
                                setUniforms[uniformVariable] = true;
                                break;
                            case 'VEC4':
                                // VEC4 attributes are split into scale and translate because there is no mat5 in GLSL
                                var uniformVariableScale = uniformVariable + '_scale';
                                var uniformVariableTranslate = uniformVariable + '_translate';
                                uniformMap[uniformVariableScale] = getMat4UniformFunction(scaleFromMatrix5Array(decodeMatrix), model).func;
                                uniformMap[uniformVariableTranslate] = getVec4UniformFunction(translateFromMatrix5Array(decodeMatrix), model).func;
                                setUniforms[uniformVariableScale] = true;
                                setUniforms[uniformVariableTranslate] = true;
                                break;
                        }
                    }
                }
            }
        }

        // If there are any unset quantized uniforms in this program, they should be set to the identity
        for (var quantizedUniform in quantizedUniforms) {
            if (quantizedUniforms.hasOwnProperty(quantizedUniform)) {
                if (!setUniforms[quantizedUniform]) {
                    var properties = quantizedUniforms[quantizedUniform];
                    if (defined(properties.mat)) {
                        if (properties.mat === 2) {
                            uniformMap[quantizedUniform] = getMat2UniformFunction(Matrix2.IDENTITY, model).func;
                        } else if (properties.mat === 3) {
                            uniformMap[quantizedUniform] = getMat3UniformFunction(Matrix3.IDENTITY, model).func;
                        } else if (properties.mat === 4) {
                            uniformMap[quantizedUniform] = getMat4UniformFunction(Matrix4.IDENTITY, model).func;
                        }
                    }
                    if (defined(properties.vec)) {
                        if (properties.vec === 4) {
                            uniformMap[quantizedUniform] = getVec4UniformFunction([0, 0, 0, 0], model).func;
                        }
                    }
                }
            }
        }
        return uniformMap;
    }

    function createPickColorFunction(color) {
        return function() {
            return color;
        };
    }

    function createJointMatricesFunction(runtimeNode) {
        return function() {
            return runtimeNode.computedJointMatrices;
        };
    }

    function createSilhouetteColorFunction(model) {
        return function() {
            return model.silhouetteColor;
        };
    }

    function createSilhouetteSizeFunction(model) {
        return function() {
            return model.silhouetteSize;
        };
    }

    function createColorFunction(model) {
        return function() {
            return model.color;
        };
    }

    function createColorBlendFunction(model) {
        return function() {
            return ColorBlendMode.getColorBlend(model.colorBlendMode, model.colorBlendAmount);
        };
    }

    function createCommand(model, gltfNode, runtimeNode, context, scene3DOnly) {
        var nodeCommands = model._nodeCommands;
        var pickIds = model._pickIds;
        var allowPicking = model.allowPicking;
        var runtimeMeshesByName = model._runtime.meshesByName;

        var resources = model._rendererResources;
        var rendererVertexArrays = resources.vertexArrays;
        var rendererPrograms = resources.programs;
        var rendererPickPrograms = resources.pickPrograms;
        var rendererRenderStates = resources.renderStates;
        var uniformMaps = model._uniformMaps;

        var gltf = model.gltf;
        var accessors = gltf.accessors;
        var gltfMeshes = gltf.meshes;
        var techniques = gltf.techniques;
        var materials = gltf.materials;

        var meshes = gltfNode.meshes;
        var meshesLength = meshes.length;

        for (var j = 0; j < meshesLength; ++j) {
            var id = meshes[j];
            var mesh = gltfMeshes[id];
            var primitives = mesh.primitives;
            var length = primitives.length;

            // The glTF node hierarchy is a DAG so a node can have more than one
            // parent, so a node may already have commands.  If so, append more
            // since they will have a different model matrix.

            for (var i = 0; i < length; ++i) {
                var primitive = primitives[i];
                var ix = accessors[primitive.indices];
                var material = materials[primitive.material];
                var technique = techniques[material.technique];
                var programId = technique.program;

                var boundingSphere;
                var positionAccessor = primitive.attributes.POSITION;
                if (defined(positionAccessor)) {
                    var minMax = getAccessorMinMax(gltf, positionAccessor);
                    boundingSphere = BoundingSphere.fromCornerPoints(Cartesian3.fromArray(minMax.min), Cartesian3.fromArray(minMax.max));
                }

                var vertexArray = rendererVertexArrays[id + '.primitive.' + i];
                var offset;
                var count;
                if (defined(ix)) {
                    count = ix.count;
                    offset = (ix.byteOffset / IndexDatatype.getSizeInBytes(ix.componentType));  // glTF has offset in bytes.  Cesium has offsets in indices
                }
                else {
                    var positions = accessors[primitive.attributes.POSITION];
                    count = positions.count;
                    offset = 0;
                }

                var um = uniformMaps[primitive.material];
                var uniformMap = um.uniformMap;
                if (defined(um.jointMatrixUniformName)) {
                    var jointUniformMap = {};
                    jointUniformMap[um.jointMatrixUniformName] = createJointMatricesFunction(runtimeNode);

                    uniformMap = combine(uniformMap, jointUniformMap);
                }

                uniformMap = combine(uniformMap, {
                    gltf_color : createColorFunction(model),
                    gltf_colorBlend : createColorBlendFunction(model)
                });

                // Allow callback to modify the uniformMap
                if (defined(model._uniformMapLoaded)) {
                    uniformMap = model._uniformMapLoaded(uniformMap, programId, runtimeNode);
                }

                // Add uniforms for decoding quantized attributes if used
                if (usesExtension(model, 'WEB3D_quantized_attributes')) {
                    var quantizedUniformMap = createUniformsForQuantizedAttributes(model, primitive, context);
                    uniformMap = combine(uniformMap, quantizedUniformMap);
                }

                var rs = rendererRenderStates[material.technique];

                // GLTF_SPEC: Offical means to determine translucency. https://github.com/KhronosGroup/glTF/issues/105
                var isTranslucent = rs.blending.enabled;
                var owner = {
                    primitive : defaultValue(model.pickPrimitive, model),
                    id : model.id,
                    node : runtimeNode.publicNode,
                    mesh : runtimeMeshesByName[mesh.name]
                };

                var castShadows = ShadowMode.castShadows(model._shadows);
                var receiveShadows = ShadowMode.receiveShadows(model._shadows);

                var command = new DrawCommand({
                    boundingVolume : new BoundingSphere(), // updated in update()
                    cull : model.cull,
                    modelMatrix : new Matrix4(),           // computed in update()
                    primitiveType : primitive.mode,
                    vertexArray : vertexArray,
                    count : count,
                    offset : offset,
                    shaderProgram : rendererPrograms[technique.program],
                    castShadows : castShadows,
                    receiveShadows : receiveShadows,
                    uniformMap : uniformMap,
                    renderState : rs,
                    owner : owner,
                    pass : isTranslucent ? Pass.TRANSLUCENT : Pass.OPAQUE
                });

                var pickCommand;

                if (allowPicking) {
                    var pickUniformMap;

                    // Callback to override default model picking
                    if (defined(model._pickFragmentShaderLoaded)) {
                        if (defined(model._pickUniformMapLoaded)) {
                            pickUniformMap = model._pickUniformMapLoaded(uniformMap);
                        } else {
                            // This is unlikely, but could happen if the override shader does not
                            // need new uniforms since, for example, its pick ids are coming from
                            // a vertex attribute or are baked into the shader source.
                            pickUniformMap = combine(uniformMap);
                        }
                    } else {
                        var pickId = context.createPickId(owner);
                        pickIds.push(pickId);
                        var pickUniforms = {
                            czm_pickColor : createPickColorFunction(pickId.color)
                        };
                        pickUniformMap = combine(uniformMap, pickUniforms);
                    }

                    pickCommand = new DrawCommand({
                        boundingVolume : new BoundingSphere(), // updated in update()
                        cull : model.cull,
                        modelMatrix : new Matrix4(),           // computed in update()
                        primitiveType : primitive.mode,
                        vertexArray : vertexArray,
                        count : count,
                        offset : offset,
                        shaderProgram : rendererPickPrograms[technique.program],
                        uniformMap : pickUniformMap,
                        renderState : rs,
                        owner : owner,
                        pass : isTranslucent ? Pass.TRANSLUCENT : Pass.OPAQUE
                    });
                }

                var command2D;
                var pickCommand2D;
                if (!scene3DOnly) {
                    command2D = DrawCommand.shallowClone(command);
                    command2D.boundingVolume = new BoundingSphere(); // updated in update()
                    command2D.modelMatrix = new Matrix4();           // updated in update()

                    if (allowPicking) {
                        pickCommand2D = DrawCommand.shallowClone(pickCommand);
                        pickCommand2D.boundingVolume = new BoundingSphere(); // updated in update()
                        pickCommand2D.modelMatrix = new Matrix4();           // updated in update()
                    }
                }

                var nodeCommand = {
                    show : true,
                    boundingSphere : boundingSphere,
                    command : command,
                    pickCommand : pickCommand,
                    command2D : command2D,
                    pickCommand2D : pickCommand2D,
                    // Generated on demand when silhouette size is greater than 0.0 and silhouette alpha is greater than 0.0
                    silhouetteModelCommand : undefined,
                    silhouetteModelCommand2D : undefined,
                    silhouetteColorCommand : undefined,
                    silhouetteColorCommand2D : undefined,
                    // Generated on demand when color alpha is less than 1.0
                    translucentCommand : undefined,
                    translucentCommand2D : undefined
                };
                runtimeNode.commands.push(nodeCommand);
                nodeCommands.push(nodeCommand);
            }
        }
    }

    function createRuntimeNodes(model, context, scene3DOnly) {
        var loadResources = model._loadResources;

        if (!loadResources.finishedEverythingButTextureCreation()) {
            return;
        }

        if (!loadResources.createRuntimeNodes) {
            return;
        }
        loadResources.createRuntimeNodes = false;

        var rootNodes = [];
        var runtimeNodes = model._runtime.nodes;

        var gltf = model.gltf;
        var nodes = gltf.nodes;

        var scene = gltf.scenes[gltf.scene];
        var sceneNodes = scene.nodes;
        var length = sceneNodes.length;

        var stack = [];

        for (var i = 0; i < length; ++i) {
            stack.push({
                parentRuntimeNode : undefined,
                gltfNode : nodes[sceneNodes[i]],
                id : sceneNodes[i]
            });

            while (stack.length > 0) {
                var n = stack.pop();
                var parentRuntimeNode = n.parentRuntimeNode;
                var gltfNode = n.gltfNode;

                // Node hierarchy is a DAG so a node can have more than one parent so it may already exist
                var runtimeNode = runtimeNodes[n.id];
                if (runtimeNode.parents.length === 0) {
                    if (defined(gltfNode.matrix)) {
                        runtimeNode.matrix = Matrix4.fromColumnMajorArray(gltfNode.matrix);
                    } else {
                        // TRS converted to Cesium types
                        var rotation = gltfNode.rotation;
                        runtimeNode.translation = Cartesian3.fromArray(gltfNode.translation);
                        runtimeNode.rotation = Quaternion.unpack(rotation);
                        runtimeNode.scale = Cartesian3.fromArray(gltfNode.scale);
                    }
                }

                if (defined(parentRuntimeNode)) {
                    parentRuntimeNode.children.push(runtimeNode);
                    runtimeNode.parents.push(parentRuntimeNode);
                } else {
                    rootNodes.push(runtimeNode);
                }

                if (defined(gltfNode.meshes)) {
                    createCommand(model, gltfNode, runtimeNode, context, scene3DOnly);
                }

                var children = gltfNode.children;
                var childrenLength = children.length;
                for (var k = 0; k < childrenLength; ++k) {
                    stack.push({
                        parentRuntimeNode : runtimeNode,
                        gltfNode : nodes[children[k]],
                        id : children[k]
                    });
                }
            }
        }

        model._runtime.rootNodes = rootNodes;
        model._runtime.nodes = runtimeNodes;
    }

    function createResources(model, frameState) {
        var context = frameState.context;
        var scene3DOnly = frameState.scene3DOnly;

        if (model._loadRendererResourcesFromCache) {
            var resources = model._rendererResources;
            var cachedResources = model._cachedRendererResources;

            resources.buffers = cachedResources.buffers;
            resources.vertexArrays = cachedResources.vertexArrays;
            resources.programs = cachedResources.programs;
            resources.pickPrograms = cachedResources.pickPrograms;
            resources.silhouettePrograms = cachedResources.silhouettePrograms;
            resources.textures = cachedResources.textures;
            resources.samplers = cachedResources.samplers;
            resources.renderStates = cachedResources.renderStates;

            // Vertex arrays are unique to this model, create instead of using the cache.
            if (defined(model._precreatedAttributes)) {
                createVertexArrays(model, context);
            }
        } else {
            createBuffers(model, frameState); // using glTF bufferViews
            createPrograms(model, frameState);
            createSamplers(model, context);
            loadTexturesFromBufferViews(model);
            createTextures(model, frameState);
        }

        createSkins(model);
        createRuntimeAnimations(model);

        if (!model._loadRendererResourcesFromCache) {
            createVertexArrays(model, context); // using glTF meshes
            createRenderStates(model, context); // using glTF materials/techniques/states
            // Long-term, we might not cache render states if they could change
            // due to an animation, e.g., a uniform going from opaque to transparent.
            // Could use copy-on-write if it is worth it.  Probably overkill.
        }

        createUniformMaps(model, context);               // using glTF materials/techniques
        createRuntimeNodes(model, context, scene3DOnly); // using glTF scene
    }

    ///////////////////////////////////////////////////////////////////////////

    function getNodeMatrix(node, result) {
        var publicNode = node.publicNode;
        var publicMatrix = publicNode.matrix;

        if (publicNode.useMatrix && defined(publicMatrix)) {
            // Public matrix overrides orginial glTF matrix and glTF animations
            Matrix4.clone(publicMatrix, result);
        } else if (defined(node.matrix)) {
            Matrix4.clone(node.matrix, result);
        } else {
            Matrix4.fromTranslationQuaternionRotationScale(node.translation, node.rotation, node.scale, result);
            // Keep matrix returned by the node in-sync if the node is targeted by an animation.  Only TRS nodes can be targeted.
            publicNode.setMatrix(result);
        }
    }

    var scratchNodeStack = [];
    var scratchComputedMatrixIn2D = new Matrix4();

    function updateNodeHierarchyModelMatrix(model, modelTransformChanged, justLoaded, projection) {
        var maxDirtyNumber = model._maxDirtyNumber;
        var allowPicking = model.allowPicking;

        var rootNodes = model._runtime.rootNodes;
        var length = rootNodes.length;

        var nodeStack = scratchNodeStack;
        var computedModelMatrix = model._computedModelMatrix;

        if (model._mode !== SceneMode.SCENE3D) {
            computedModelMatrix = Transforms.basisTo2D(projection, computedModelMatrix, scratchComputedMatrixIn2D);
        }

        for (var i = 0; i < length; ++i) {
            var n = rootNodes[i];

            getNodeMatrix(n, n.transformToRoot);
            nodeStack.push(n);

            while (nodeStack.length > 0) {
                n = nodeStack.pop();
                var transformToRoot = n.transformToRoot;
                var commands = n.commands;

                if ((n.dirtyNumber === maxDirtyNumber) || modelTransformChanged || justLoaded) {
                    var nodeMatrix = Matrix4.multiplyTransformation(computedModelMatrix, transformToRoot, n.computedMatrix);
                    var commandsLength = commands.length;
                    if (commandsLength > 0) {
                        // Node has meshes, which has primitives.  Update their commands.
                        for (var j = 0 ; j < commandsLength; ++j) {
                            var primitiveCommand = commands[j];
                            var command = primitiveCommand.command;
                            Matrix4.clone(nodeMatrix, command.modelMatrix);

                            // PERFORMANCE_IDEA: Can use transformWithoutScale if no node up to the root has scale (including animation)
                            BoundingSphere.transform(primitiveCommand.boundingSphere, command.modelMatrix, command.boundingVolume);

                            if (defined(model._rtcCenter)) {
                                Cartesian3.add(model._rtcCenter, command.boundingVolume.center, command.boundingVolume.center);
                            }

                            if (allowPicking) {
                                var pickCommand = primitiveCommand.pickCommand;
                                Matrix4.clone(command.modelMatrix, pickCommand.modelMatrix);
                                BoundingSphere.clone(command.boundingVolume, pickCommand.boundingVolume);
                            }

                            // If the model crosses the IDL in 2D, it will be drawn in one viewport, but part of it
                            // will be clipped by the viewport. We create a second command that translates the model
                            // model matrix to the opposite side of the map so the part that was clipped in one viewport
                            // is drawn in the other.
                            command = primitiveCommand.command2D;
                            if (defined(command) && model._mode === SceneMode.SCENE2D) {
                                Matrix4.clone(nodeMatrix, command.modelMatrix);
                                command.modelMatrix[13] -= CesiumMath.sign(command.modelMatrix[13]) * 2.0 * CesiumMath.PI * projection.ellipsoid.maximumRadius;
                                BoundingSphere.transform(primitiveCommand.boundingSphere, command.modelMatrix, command.boundingVolume);

                                if (allowPicking) {
                                    var pickCommand2D = primitiveCommand.pickCommand2D;
                                    Matrix4.clone(command.modelMatrix, pickCommand2D.modelMatrix);
                                    BoundingSphere.clone(command.boundingVolume, pickCommand2D.boundingVolume);
                                }
                            }
                        }
                    }
                }

                var children = n.children;
                var childrenLength = children.length;
                for (var k = 0; k < childrenLength; ++k) {
                    var child = children[k];

                    // A node's transform needs to be updated if
                    // - It was targeted for animation this frame, or
                    // - Any of its ancestors were targeted for animation this frame

                    // PERFORMANCE_IDEA: if a child has multiple parents and only one of the parents
                    // is dirty, all the subtrees for each child instance will be dirty; we probably
                    // won't see this in the wild often.
                    child.dirtyNumber = Math.max(child.dirtyNumber, n.dirtyNumber);

                    if ((child.dirtyNumber === maxDirtyNumber) || justLoaded) {
                        // Don't check for modelTransformChanged since if only the model's model matrix changed,
                        // we do not need to rebuild the local transform-to-root, only the final
                        // [model's-model-matrix][transform-to-root] above.
                        getNodeMatrix(child, child.transformToRoot);
                        Matrix4.multiplyTransformation(transformToRoot, child.transformToRoot, child.transformToRoot);
                    }

                    nodeStack.push(child);
                }
            }
        }

        ++model._maxDirtyNumber;
    }

    var scratchObjectSpace = new Matrix4();

    function applySkins(model) {
        var skinnedNodes = model._runtime.skinnedNodes;
        var length = skinnedNodes.length;

        for (var i = 0; i < length; ++i) {
            var node = skinnedNodes[i];

            scratchObjectSpace = Matrix4.inverseTransformation(node.transformToRoot, scratchObjectSpace);

            var computedJointMatrices = node.computedJointMatrices;
            var joints = node.joints;
            var bindShapeMatrix = node.bindShapeMatrix;
            var inverseBindMatrices = node.inverseBindMatrices;
            var inverseBindMatricesLength = inverseBindMatrices.length;

            for (var m = 0; m < inverseBindMatricesLength; ++m) {
                // [joint-matrix] = [node-to-root^-1][joint-to-root][inverse-bind][bind-shape]
                if (!defined(computedJointMatrices[m])) {
                    computedJointMatrices[m] = new Matrix4();
                }
                computedJointMatrices[m] = Matrix4.multiplyTransformation(scratchObjectSpace, joints[m].transformToRoot, computedJointMatrices[m]);
                computedJointMatrices[m] = Matrix4.multiplyTransformation(computedJointMatrices[m], inverseBindMatrices[m], computedJointMatrices[m]);
                if (defined(bindShapeMatrix)) {
                    // Optimization for when bind shape matrix is the identity.
                    computedJointMatrices[m] = Matrix4.multiplyTransformation(computedJointMatrices[m], bindShapeMatrix, computedJointMatrices[m]);
                }
            }
        }
    }


    function updatePerNodeShow(model) {
        // Totally not worth it, but we could optimize this:
        // http://blogs.agi.com/insight3d/index.php/2008/02/13/deletion-in-bounding-volume-hierarchies/

        var rootNodes = model._runtime.rootNodes;
        var length = rootNodes.length;

        var nodeStack = scratchNodeStack;

        for (var i = 0; i < length; ++i) {
            var n = rootNodes[i];
            n.computedShow = n.publicNode.show;
            nodeStack.push(n);

            while (nodeStack.length > 0) {
                n = nodeStack.pop();
                var show = n.computedShow;

                var nodeCommands = n.commands;
                var nodeCommandsLength = nodeCommands.length;
                for (var j = 0 ; j < nodeCommandsLength; ++j) {
                    nodeCommands[j].show = show;
                }
                // if commandsLength is zero, the node has a light or camera

                var children = n.children;
                var childrenLength = children.length;
                for (var k = 0; k < childrenLength; ++k) {
                    var child = children[k];
                    // Parent needs to be shown for child to be shown.
                    child.computedShow = show && child.publicNode.show;
                    nodeStack.push(child);
                }
            }
        }
    }

    function updatePickIds(model, context) {
        var id = model.id;
        if (model._id !== id) {
            model._id = id;

            var pickIds = model._pickIds;
            var length = pickIds.length;
            for (var i = 0; i < length; ++i) {
                pickIds[i].object.id = id;
            }
        }
    }

    function updateWireframe(model) {
        if (model._debugWireframe !== model.debugWireframe) {
            model._debugWireframe = model.debugWireframe;

            // This assumes the original primitive was TRIANGLES and that the triangles
            // are connected for the wireframe to look perfect.
            var primitiveType = model.debugWireframe ? PrimitiveType.LINES : PrimitiveType.TRIANGLES;
            var nodeCommands = model._nodeCommands;
            var length = nodeCommands.length;

            for (var i = 0; i < length; ++i) {
                nodeCommands[i].command.primitiveType = primitiveType;
            }
        }
    }

    function updateShowBoundingVolume(model) {
        if (model.debugShowBoundingVolume !== model._debugShowBoundingVolume) {
            model._debugShowBoundingVolume = model.debugShowBoundingVolume;

            var debugShowBoundingVolume = model.debugShowBoundingVolume;
            var nodeCommands = model._nodeCommands;
            var length = nodeCommands.length;

            for (var i = 0; i < length; ++i) {
                nodeCommands[i].command.debugShowBoundingVolume = debugShowBoundingVolume;
            }
        }
    }

    function updateShadows(model) {
        if (model.shadows !== model._shadows) {
            model._shadows = model.shadows;

            var castShadows = ShadowMode.castShadows(model.shadows);
            var receiveShadows = ShadowMode.receiveShadows(model.shadows);
            var nodeCommands = model._nodeCommands;
            var length = nodeCommands.length;

            for (var i = 0; i < length; i++) {
                var nodeCommand = nodeCommands[i];
                nodeCommand.command.castShadows = castShadows;
                nodeCommand.command.receiveShadows = receiveShadows;
            }
        }
    }

    function getTranslucentRenderState(renderState) {
        var rs = clone(renderState, true);
        rs.cull.enabled = false;
        rs.depthTest.enabled = true;
        rs.depthMask = false;
        rs.blending = BlendingState.ALPHA_BLEND;

        return RenderState.fromCache(rs);
    }

    function deriveTranslucentCommand(command) {
        var translucentCommand = DrawCommand.shallowClone(command);
        translucentCommand.pass = Pass.TRANSLUCENT;
        translucentCommand.renderState = getTranslucentRenderState(command.renderState);
        return translucentCommand;
    }

    function updateColor(model, frameState) {
        // Generate translucent commands when the blend color has an alpha in the range (0.0, 1.0) exclusive
        var scene3DOnly = frameState.scene3DOnly;
        var alpha = model.color.alpha;
        if ((alpha > 0.0) && (alpha < 1.0)) {
            var nodeCommands = model._nodeCommands;
            var length = nodeCommands.length;
            if (!defined(nodeCommands[0].translucentCommand)) {
                for (var i = 0; i < length; ++i) {
                    var nodeCommand = nodeCommands[i];
                    var command = nodeCommand.command;
                    nodeCommand.translucentCommand = deriveTranslucentCommand(command);
                    if (!scene3DOnly) {
                        var command2D = nodeCommand.command2D;
                        nodeCommand.translucentCommand2D = deriveTranslucentCommand(command2D);
                    }
                }
            }
        }
    }

    function getProgramId(model, program) {
        var programs = model._rendererResources.programs;
        for (var id in programs) {
            if (programs.hasOwnProperty(id)) {
                if (programs[id] === program) {
                    return id;
                }
            }
        }
    }

    function createSilhouetteProgram(model, program, frameState) {
        var vs = program.vertexShaderSource.sources[0];
        var attributeLocations = program._attributeLocations;
        var normalAttributeName = model._normalAttributeName;

        // Modified from http://forum.unity3d.com/threads/toon-outline-but-with-diffuse-surface.24668/
        vs = ShaderSource.replaceMain(vs, 'gltf_silhouette_main');
        vs +=
            'uniform float gltf_silhouetteSize; \n' +
            'void main() \n' +
            '{ \n' +
            '    gltf_silhouette_main(); \n' +
            '    vec3 n = normalize(czm_normal3D * ' + normalAttributeName + '); \n' +
            '    n.x *= czm_projection[0][0]; \n' +
            '    n.y *= czm_projection[1][1]; \n' +
            '    vec4 clip = gl_Position; \n' +
            '    clip.xy += n.xy * clip.w * gltf_silhouetteSize / czm_viewport.z; \n' +
            '    gl_Position = clip; \n' +
            '}';

        var fs =
            'uniform vec4 gltf_silhouetteColor; \n' +
            'void main() \n' +
            '{ \n' +
            '    gl_FragColor = gltf_silhouetteColor; \n' +
            '}';

        return ShaderProgram.fromCache({
            context : frameState.context,
            vertexShaderSource : vs,
            fragmentShaderSource : fs,
            attributeLocations : attributeLocations
        });
    }

    function hasSilhouette(model, frameState) {
        return silhouetteSupported(frameState.context) && (model.silhouetteSize > 0.0) && (model.silhouetteColor.alpha > 0.0) && defined(model._normalAttributeName);
    }

    function hasTranslucentCommands(model) {
        var nodeCommands = model._nodeCommands;
        var length = nodeCommands.length;
        for (var i = 0; i < length; ++i) {
            var nodeCommand = nodeCommands[i];
            var command = nodeCommand.command;
            if (command.pass === Pass.TRANSLUCENT) {
                return true;
            }
        }
        return false;
    }

    function isTranslucent(model) {
        return (model.color.alpha > 0.0) && (model.color.alpha < 1.0);
    }

    function isInvisible(model) {
        return (model.color.alpha === 0.0);
    }

    function alphaDirty(currAlpha, prevAlpha) {
        // Returns whether the alpha state has changed between invisible, translucent, or opaque
        return (Math.floor(currAlpha) !== Math.floor(prevAlpha)) || (Math.ceil(currAlpha) !== Math.ceil(prevAlpha));
    }

    var silhouettesLength = 0;

    function createSilhouetteCommands(model, frameState) {
        // Wrap around after exceeding the 8-bit stencil limit.
        // The reference is unique to each model until this point.
        var stencilReference = (++silhouettesLength) % 255;

        // If the model is translucent the silhouette needs to be in the translucent pass.
        // Otherwise the silhouette would be rendered before the model.
        var silhouetteTranslucent = hasTranslucentCommands(model) || isTranslucent(model) || (model.silhouetteColor.alpha < 1.0);
        var silhouettePrograms = model._rendererResources.silhouettePrograms;
        var scene3DOnly = frameState.scene3DOnly;
        var nodeCommands = model._nodeCommands;
        var length = nodeCommands.length;
        for (var i = 0; i < length; ++i) {
            var nodeCommand = nodeCommands[i];
            var command = nodeCommand.command;

            // Create model command
            var modelCommand = isTranslucent(model) ? nodeCommand.translucentCommand : command;
            var silhouetteModelCommand = DrawCommand.shallowClone(modelCommand);
            var renderState = clone(modelCommand.renderState);

            // Write the reference value into the stencil buffer.
            renderState.stencilTest = {
                enabled : true,
                frontFunction : WebGLConstants.ALWAYS,
                backFunction : WebGLConstants.ALWAYS,
                reference : stencilReference,
                mask : ~0,
                frontOperation : {
                    fail : WebGLConstants.KEEP,
                    zFail : WebGLConstants.KEEP,
                    zPass : WebGLConstants.REPLACE
                },
                backOperation : {
                    fail : WebGLConstants.KEEP,
                    zFail : WebGLConstants.KEEP,
                    zPass : WebGLConstants.REPLACE
                }
            };

            if (isInvisible(model)) {
                // When the model is invisible disable color and depth writes but still write into the stencil buffer
                renderState.colorMask = {
                    red : false,
                    green : false,
                    blue : false,
                    alpha : false
                };
                renderState.depthMask = false;
            }
            renderState = RenderState.fromCache(renderState);
            silhouetteModelCommand.renderState = renderState;
            nodeCommand.silhouetteModelCommand = silhouetteModelCommand;

            // Create color command
            var silhouetteColorCommand = DrawCommand.shallowClone(command);
            renderState = clone(command.renderState, true);
            renderState.depthTest.enabled = true;
            renderState.cull.enabled = false;
            if (silhouetteTranslucent) {
                silhouetteColorCommand.pass = Pass.TRANSLUCENT;
                renderState.depthMask = false;
                renderState.blending = BlendingState.ALPHA_BLEND;
            }

            // Only render silhouette if the value in the stencil buffer equals the reference
            renderState.stencilTest = {
                enabled : true,
                frontFunction : WebGLConstants.NOTEQUAL,
                backFunction : WebGLConstants.NOTEQUAL,
                reference : stencilReference,
                mask : ~0,
                frontOperation : {
                    fail : WebGLConstants.KEEP,
                    zFail : WebGLConstants.KEEP,
                    zPass : WebGLConstants.KEEP
                },
                backOperation : {
                    fail : WebGLConstants.KEEP,
                    zFail : WebGLConstants.KEEP,
                    zPass : WebGLConstants.KEEP
                }
            };
            renderState = RenderState.fromCache(renderState);

            // If the silhouette program has already been cached use it
            var program = command.shaderProgram;
            var id = getProgramId(model, program);
            var silhouetteProgram = silhouettePrograms[id];
            if (!defined(silhouetteProgram)) {
                silhouetteProgram = createSilhouetteProgram(model, program, frameState);
                silhouettePrograms[id] = silhouetteProgram;
            }

            var silhouetteUniformMap = combine(command.uniformMap, {
                gltf_silhouetteColor : createSilhouetteColorFunction(model),
                gltf_silhouetteSize : createSilhouetteSizeFunction(model)
            });

            silhouetteColorCommand.renderState = renderState;
            silhouetteColorCommand.shaderProgram = silhouetteProgram;
            silhouetteColorCommand.uniformMap = silhouetteUniformMap;
            silhouetteColorCommand.castShadows = false;
            silhouetteColorCommand.receiveShadows = false;
            nodeCommand.silhouetteColorCommand = silhouetteColorCommand;

            if (!scene3DOnly) {
                var command2D = nodeCommand.command2D;
                var silhouetteModelCommand2D = DrawCommand.shallowClone(silhouetteModelCommand);
                silhouetteModelCommand2D.boundingVolume = command2D.boundingVolume;
                silhouetteModelCommand2D.modelMatrix = command2D.modelMatrix;
                nodeCommand.silhouetteModelCommand2D = silhouetteModelCommand2D;

                var silhouetteColorCommand2D = DrawCommand.shallowClone(silhouetteColorCommand);
                silhouetteModelCommand2D.boundingVolume = command2D.boundingVolume;
                silhouetteModelCommand2D.modelMatrix = command2D.modelMatrix;
                nodeCommand.silhouetteColorCommand2D = silhouetteColorCommand2D;
            }
        }
    }

    function updateSilhouette(model, frameState) {
        // Generate silhouette commands when the silhouette size is greater than 0.0 and the alpha is greater than 0.0
        // There are two silhouette commands:
        //     1. silhouetteModelCommand : render model normally while enabling stencil mask
        //     2. silhouetteColorCommand : render enlarged model with a solid color while enabling stencil tests
        if (!hasSilhouette(model, frameState)) {
            return;
        }

        var nodeCommands = model._nodeCommands;
        var dirty = alphaDirty(model.color.alpha, model._color.alpha) ||
                    alphaDirty(model.silhouetteColor.alpha, model._silhouetteColor.alpha) ||
                    !defined(nodeCommands[0].silhouetteModelCommand);

        Color.clone(model.color, model._color);
        Color.clone(model.silhouetteColor, model._silhouetteColor);

        if (dirty) {
            createSilhouetteCommands(model, frameState);
        }
    }

    var scratchBoundingSphere = new BoundingSphere();

    function scaleInPixels(positionWC, radius, frameState) {
        scratchBoundingSphere.center = positionWC;
        scratchBoundingSphere.radius = radius;
        return frameState.camera.getPixelSize(scratchBoundingSphere, frameState.context.drawingBufferWidth, frameState.context.drawingBufferHeight);
    }

    var scratchPosition = new Cartesian3();
    var scratchCartographic = new Cartographic();

    function getScale(model, frameState) {
        var scale = model.scale;

        if (model.minimumPixelSize !== 0.0) {
            // Compute size of bounding sphere in pixels
            var context = frameState.context;
            var maxPixelSize = Math.max(context.drawingBufferWidth, context.drawingBufferHeight);
            var m = defined(model._clampedModelMatrix) ? model._clampedModelMatrix : model.modelMatrix;
            scratchPosition.x = m[12];
            scratchPosition.y = m[13];
            scratchPosition.z = m[14];

            if (defined(model._rtcCenter)) {
                Cartesian3.add(model._rtcCenter, scratchPosition, scratchPosition);
            }

            if (model._mode !== SceneMode.SCENE3D) {
                var projection = frameState.mapProjection;
                var cartographic = projection.ellipsoid.cartesianToCartographic(scratchPosition, scratchCartographic);
                projection.project(cartographic, scratchPosition);
                Cartesian3.fromElements(scratchPosition.z, scratchPosition.x, scratchPosition.y, scratchPosition);
            }

            var radius = model.boundingSphere.radius;
            var metersPerPixel = scaleInPixels(scratchPosition, radius, frameState);

            // metersPerPixel is always > 0.0
            var pixelsPerMeter = 1.0 / metersPerPixel;
            var diameterInPixels = Math.min(pixelsPerMeter * (2.0 * radius), maxPixelSize);

            // Maintain model's minimum pixel size
            if (diameterInPixels < model.minimumPixelSize) {
                scale = (model.minimumPixelSize * metersPerPixel) / (2.0 * model._initialRadius);
            }
        }

        return defined(model.maximumScale) ? Math.min(model.maximumScale, scale) : scale;
    }

    function releaseCachedGltf(model) {
        if (defined(model._cacheKey) && defined(model._cachedGltf) && (--model._cachedGltf.count === 0)) {
            delete gltfCache[model._cacheKey];
        }
        model._cachedGltf = undefined;
    }

    function checkSupportedExtensions(model) {
        var extensionsUsed = model.gltf.extensionsUsed;
        if (defined(extensionsUsed)) {
            var extensionsUsedCount = extensionsUsed.length;
            for (var index=0;index<extensionsUsedCount;++index) {
                var extension = extensionsUsed[index];

                if (extension !== 'CESIUM_RTC' && extension !== 'KHR_binary_glTF' &&
                    extension !== 'KHR_materials_common' && extension !== 'WEB3D_quantized_attributes') {
                    throw new RuntimeError('Unsupported glTF Extension: ' + extension);
                }
            }
        }
    }

    ///////////////////////////////////////////////////////////////////////////

    function CachedRendererResources(context, cacheKey) {
        this.buffers = undefined;
        this.vertexArrays = undefined;
        this.programs = undefined;
        this.pickPrograms = undefined;
        this.silhouettePrograms = undefined;
        this.textures = undefined;
        this.samplers = undefined;
        this.renderStates = undefined;
        this.ready = false;

        this.context = context;
        this.cacheKey = cacheKey;
        this.count = 0;
    }

    function destroy(property) {
        for (var name in property) {
            if (property.hasOwnProperty(name)) {
                property[name].destroy();
            }
        }
    }

    function destroyCachedRendererResources(resources) {
        destroy(resources.buffers);
        destroy(resources.vertexArrays);
        destroy(resources.programs);
        destroy(resources.pickPrograms);
        destroy(resources.silhouettePrograms);
        destroy(resources.textures);
    }

    CachedRendererResources.prototype.release = function() {
        if (--this.count === 0) {
            if (defined(this.cacheKey)) {
                // Remove if this was cached
                delete this.context.cache.modelRendererResourceCache[this.cacheKey];
            }
            destroyCachedRendererResources(this);
            return destroyObject(this);
        }

        return undefined;
    };

    ///////////////////////////////////////////////////////////////////////////

    function getUpdateHeightCallback(model, ellipsoid, cartoPosition) {
        return function (clampedPosition) {
            if (model.heightReference === HeightReference.RELATIVE_TO_GROUND) {
                var clampedCart = ellipsoid.cartesianToCartographic(clampedPosition, scratchCartographic);
                clampedCart.height += cartoPosition.height;
                ellipsoid.cartographicToCartesian(clampedCart, clampedPosition);
            }

            var clampedModelMatrix = model._clampedModelMatrix;

            // Modify clamped model matrix to use new height
            Matrix4.clone(model.modelMatrix, clampedModelMatrix);
            clampedModelMatrix[12] = clampedPosition.x;
            clampedModelMatrix[13] = clampedPosition.y;
            clampedModelMatrix[14] = clampedPosition.z;

            model._heightChanged = true;
        };
    }

    function updateClamping(model) {
        if (defined(model._removeUpdateHeightCallback)) {
            model._removeUpdateHeightCallback();
            model._removeUpdateHeightCallback = undefined;
        }

        var scene = model._scene;
        if (!defined(scene) || (model.heightReference === HeightReference.NONE)) {
            //>>includeStart('debug', pragmas.debug);
            if (model.heightReference !== HeightReference.NONE) {
                throw new DeveloperError('Height reference is not supported without a scene.');
            }
            //>>includeEnd('debug');
            model._clampedModelMatrix = undefined;
            return;
        }

        var globe = scene.globe;
        var ellipsoid = globe.ellipsoid;

        // Compute cartographic position so we don't recompute every update
        var modelMatrix = model.modelMatrix;
        scratchPosition.x = modelMatrix[12];
        scratchPosition.y = modelMatrix[13];
        scratchPosition.z = modelMatrix[14];
        var cartoPosition = ellipsoid.cartesianToCartographic(scratchPosition);

        if (!defined(model._clampedModelMatrix)) {
            model._clampedModelMatrix = Matrix4.clone(modelMatrix, new Matrix4());
        }

        // Install callback to handle updating of terrain tiles
        var surface = globe._surface;
        model._removeUpdateHeightCallback = surface.updateHeight(cartoPosition, getUpdateHeightCallback(model, ellipsoid, cartoPosition));

        // Set the correct height now
        var height = globe.getHeight(cartoPosition);
        if (defined(height)) {
            // Get callback with cartoPosition being the non-clamped position
            var cb = getUpdateHeightCallback(model, ellipsoid, cartoPosition);

            // Compute the clamped cartesian and call updateHeight callback
            Cartographic.clone(cartoPosition, scratchCartographic);
            scratchCartographic.height = height;
            ellipsoid.cartographicToCartesian(scratchCartographic, scratchPosition);
            cb(scratchPosition);
        }
    }

    var scratchDisplayConditionCartesian = new Cartesian3();
    var scratchDistanceDisplayConditionCartographic = new Cartographic();

    function distanceDisplayConditionVisible(model, frameState) {
        var distance2;
        var ddc = model.distanceDisplayCondition;
        var nearSquared = ddc.near * ddc.near;
        var farSquared = ddc.far * ddc.far;

        if (frameState.mode === SceneMode.SCENE2D) {
            var frustum2DWidth = frameState.camera.frustum.right - frameState.camera.frustum.left;
            distance2 = frustum2DWidth * 0.5;
            distance2 = distance2 * distance2;
        } else {
            // Distance to center of primitive's reference frame
            var position = Matrix4.getTranslation(model.modelMatrix, scratchDisplayConditionCartesian);
            if (frameState.mode === SceneMode.COLUMBUS_VIEW) {
                var projection = frameState.mapProjection;
                var ellipsoid = projection.ellipsoid;
                var cartographic = ellipsoid.cartesianToCartographic(position, scratchDistanceDisplayConditionCartographic);
                position = projection.project(cartographic, position);
                Cartesian3.fromElements(position.z, position.x, position.y, position);
            }
            distance2 = Cartesian3.distanceSquared(position, frameState.camera.positionWC);
        }

        return (distance2 >= nearSquared) && (distance2 <= farSquared);
    }

    /**
     * Called when {@link Viewer} or {@link CesiumWidget} render the scene to
     * get the draw commands needed to render this primitive.
     * <p>
     * Do not call this function directly.  This is documented just to
     * list the exceptions that may be propagated when the scene is rendered:
     * </p>
     *
     * @exception {RuntimeError} Failed to load external reference.
     */
    Model.prototype.update = function(frameState) {
        if (frameState.mode === SceneMode.MORPHING) {
            return;
        }

        var context = frameState.context;
        this._defaultTexture = context.defaultTexture;

        if ((this._state === ModelState.NEEDS_LOAD) && defined(this.gltf)) {
            // Use renderer resources from cache instead of loading/creating them?
            var cachedRendererResources;
            var cacheKey = this.cacheKey;
            if (defined(cacheKey)) {
                context.cache.modelRendererResourceCache = defaultValue(context.cache.modelRendererResourceCache, {});
                var modelCaches = context.cache.modelRendererResourceCache;

                cachedRendererResources = modelCaches[this.cacheKey];
                if (defined(cachedRendererResources)) {
                    if (!cachedRendererResources.ready) {
                        // Cached resources for the model are not loaded yet.  We'll
                        // try again every frame until they are.
                        return;
                    }

                    ++cachedRendererResources.count;
                    this._loadRendererResourcesFromCache = true;
                } else {
                    cachedRendererResources = new CachedRendererResources(context, cacheKey);
                    cachedRendererResources.count = 1;
                    modelCaches[this.cacheKey] = cachedRendererResources;
                }
                this._cachedRendererResources = cachedRendererResources;
            } else {
                cachedRendererResources = new CachedRendererResources(context);
                cachedRendererResources.count = 1;
                this._cachedRendererResources = cachedRendererResources;
            }

            this._state = ModelState.LOADING;

            this._boundingSphere = computeBoundingSphere(this.gltf);
            this._initialRadius = this._boundingSphere.radius;

            checkSupportedExtensions(this);
            if (this._state !== ModelState.FAILED) {
                var extensions = this.gltf.extensions;
                if (defined(extensions) && defined(extensions.CESIUM_RTC)) {
                    this._rtcCenter = Cartesian3.fromArray(extensions.CESIUM_RTC.center);
                    this._rtcCenterEye = new Cartesian3();
                }

                this._loadResources = new LoadResources();
                parse(this);
            }
        }

        var loadResources = this._loadResources;
        var incrementallyLoadTextures = this._incrementallyLoadTextures;
        var justLoaded = false;

        if (this._state === ModelState.LOADING) {
            // Create WebGL resources as buffers/shaders/textures are downloaded
            createResources(this, frameState);

            // Transition from LOADING -> LOADED once resources are downloaded and created.
            // Textures may continue to stream in while in the LOADED state.
            if (loadResources.finished() ||
                    (incrementallyLoadTextures && loadResources.finishedEverythingButTextureCreation())) {
                this._state = ModelState.LOADED;
                justLoaded = true;
            }
        }

        // Incrementally stream textures.
        if (defined(loadResources) && (this._state === ModelState.LOADED)) {
            // Also check justLoaded so we don't process twice during the transition frame
            if (incrementallyLoadTextures && !justLoaded) {
                createResources(this, frameState);
            }

            if (loadResources.finished()) {
                this._loadResources = undefined;  // Clear CPU memory since WebGL resources were created.

                var resources = this._rendererResources;
                var cachedResources = this._cachedRendererResources;

                cachedResources.buffers = resources.buffers;
                cachedResources.vertexArrays = resources.vertexArrays;
                cachedResources.programs = resources.programs;
                cachedResources.pickPrograms = resources.pickPrograms;
                cachedResources.silhouettePrograms = resources.silhouettePrograms;
                cachedResources.textures = resources.textures;
                cachedResources.samplers = resources.samplers;
                cachedResources.renderStates = resources.renderStates;
                cachedResources.ready = true;

                // The normal attribute name is required for silhouettes, so get it before the gltf JSON is released
                this._normalAttributeName = getAttributeOrUniformBySemantic(this.gltf, 'NORMAL');

                // Vertex arrays are unique to this model, do not store in cache.
                if (defined(this._precreatedAttributes)) {
                    cachedResources.vertexArrays = {};
                }

                if (this.releaseGltfJson) {
                    releaseCachedGltf(this);
                }
            }
        }

        var silhouette = hasSilhouette(this, frameState);
        var translucent = isTranslucent(this);
        var invisible = isInvisible(this);
        var displayConditionPassed = defined(this.distanceDisplayCondition) ? distanceDisplayConditionVisible(this, frameState) : true;
        var show = this.show && displayConditionPassed && (this.scale !== 0.0) && (!invisible || silhouette);

        if ((show && this._state === ModelState.LOADED) || justLoaded) {
            var animated = this.activeAnimations.update(frameState) || this._cesiumAnimationsDirty;
            this._cesiumAnimationsDirty = false;
            this._dirty = false;
            var modelMatrix = this.modelMatrix;

            var modeChanged = frameState.mode !== this._mode;
            this._mode = frameState.mode;

            // Model's model matrix needs to be updated
            var modelTransformChanged = !Matrix4.equals(this._modelMatrix, modelMatrix) ||
                (this._scale !== this.scale) ||
                (this._minimumPixelSize !== this.minimumPixelSize) || (this.minimumPixelSize !== 0.0) || // Minimum pixel size changed or is enabled
                (this._maximumScale !== this.maximumScale) ||
                (this._heightReference !== this.heightReference) || this._heightChanged ||
                modeChanged;

            if (modelTransformChanged || justLoaded) {
                Matrix4.clone(modelMatrix, this._modelMatrix);

                updateClamping(this);

                if (defined(this._clampedModelMatrix)) {
                    modelMatrix = this._clampedModelMatrix;
                }

                this._scale = this.scale;
                this._minimumPixelSize = this.minimumPixelSize;
                this._maximumScale = this.maximumScale;
                this._heightReference = this.heightReference;
                this._heightChanged = false;

                var scale = getScale(this, frameState);
                var computedModelMatrix = this._computedModelMatrix;
                Matrix4.multiplyByUniformScale(modelMatrix, scale, computedModelMatrix);
                Matrix4.multiplyTransformation(computedModelMatrix, yUpToZUp, computedModelMatrix);
            }

            // Update modelMatrix throughout the graph as needed
            if (animated || modelTransformChanged || justLoaded) {
                updateNodeHierarchyModelMatrix(this, modelTransformChanged, justLoaded, frameState.mapProjection);
                this._dirty = true;

                if (animated || justLoaded) {
                    // Apply skins if animation changed any node transforms
                    applySkins(this);
                }
            }

            if (this._perNodeShowDirty) {
                this._perNodeShowDirty = false;
                updatePerNodeShow(this);
            }
            updatePickIds(this, context);
            updateWireframe(this);
            updateShowBoundingVolume(this);
            updateShadows(this);
            updateColor(this, frameState);
            updateSilhouette(this, frameState);
        }

        if (justLoaded) {
            // Called after modelMatrix update.
            var model = this;
            frameState.afterRender.push(function() {
                model._ready = true;
                model._readyPromise.resolve(model);
            });
            return;
        }

        // We don't check show at the top of the function since we
        // want to be able to progressively load models when they are not shown,
        // and then have them visible immediately when show is set to true.
        if (show && !this._ignoreCommands) {
            // PERFORMANCE_IDEA: This is terrible
            var passes = frameState.passes;
            var nodeCommands = this._nodeCommands;
            var length = nodeCommands.length;
            var i;
            var nc;

            var idl2D = frameState.mapProjection.ellipsoid.maximumRadius * CesiumMath.PI;
            var boundingVolume;

            if (passes.render) {
                for (i = 0; i < length; ++i) {
                    nc = nodeCommands[i];
                    if (nc.show) {
                        var command = translucent ? nc.translucentCommand : nc.command;
<<<<<<< HEAD
                        frameState.addCommand(command);
=======
                        command = silhouette ? nc.silhouetteModelCommand : command;
                        commandList.push(command);
>>>>>>> 403af692
                        boundingVolume = nc.command.boundingVolume;
                        if (frameState.mode === SceneMode.SCENE2D &&
                            (boundingVolume.center.y + boundingVolume.radius > idl2D || boundingVolume.center.y - boundingVolume.radius < idl2D)) {
                            var command2D = translucent ? nc.translucentCommand2D : nc.command2D;
<<<<<<< HEAD
                            frameState.addCommand(command2D);
=======
                            command2D = silhouette ? nc.silhouetteModelCommand2D : command2D;
                            commandList.push(command2D);
>>>>>>> 403af692
                        }
                    }
                }

                if (silhouette) {
                    // Render second silhouette pass
                    for (i = 0; i < length; ++i) {
                        nc = nodeCommands[i];
                        if (nc.show) {
                            commandList.push(nc.silhouetteColorCommand);
                            boundingVolume = nc.command.boundingVolume;
                            if (frameState.mode === SceneMode.SCENE2D &&
                                (boundingVolume.center.y + boundingVolume.radius > idl2D || boundingVolume.center.y - boundingVolume.radius < idl2D)) {
                                commandList.push(nc.silhouetteColorCommand2D);
                            }
                        }
                    }
                }
            }

            if (passes.pick && this.allowPicking) {
                for (i = 0; i < length; ++i) {
                    nc = nodeCommands[i];
                    if (nc.show) {
                        var pickCommand = nc.pickCommand;
                        frameState.addCommand(pickCommand);

                        boundingVolume = pickCommand.boundingVolume;
                        if (frameState.mode === SceneMode.SCENE2D &&
                            (boundingVolume.center.y + boundingVolume.radius > idl2D || boundingVolume.center.y - boundingVolume.radius < idl2D)) {
                            frameState.addCommand(nc.pickCommand2D);
                        }
                    }
                }
            }
        }
    };

    /**
     * Returns true if this object was destroyed; otherwise, false.
     * <br /><br />
     * If this object was destroyed, it should not be used; calling any function other than
     * <code>isDestroyed</code> will result in a {@link DeveloperError} exception.
     *
     * @returns {Boolean} <code>true</code> if this object was destroyed; otherwise, <code>false</code>.
     *
     * @see Model#destroy
     */
    Model.prototype.isDestroyed = function() {
        return false;
    };

    /**
     * Destroys the WebGL resources held by this object.  Destroying an object allows for deterministic
     * release of WebGL resources, instead of relying on the garbage collector to destroy this object.
     * <br /><br />
     * Once an object is destroyed, it should not be used; calling any function other than
     * <code>isDestroyed</code> will result in a {@link DeveloperError} exception.  Therefore,
     * assign the return value (<code>undefined</code>) to the object as done in the example.
     *
     * @returns {undefined}
     *
     * @exception {DeveloperError} This object was destroyed, i.e., destroy() was called.
     *
     *
     * @example
     * model = model && model.destroy();
     *
     * @see Model#isDestroyed
     */
    Model.prototype.destroy = function() {
        // Vertex arrays are unique to this model, destroy here.
        if (defined(this._precreatedAttributes)) {
            destroy(this._rendererResources.vertexArrays);
        }

        this._rendererResources = undefined;
        this._cachedRendererResources = this._cachedRendererResources && this._cachedRendererResources.release();

        var pickIds = this._pickIds;
        var length = pickIds.length;
        for (var i = 0; i < length; ++i) {
            pickIds[i].destroy();
        }

        releaseCachedGltf(this);

        return destroyObject(this);
    };

    return Model;
});<|MERGE_RESOLUTION|>--- conflicted
+++ resolved
@@ -340,12 +340,8 @@
      * @param {Boolean} [options.debugWireframe=false] For debugging only. Draws the model in wireframe.
      * @param {HeightReference} [options.heightReference] Determines how the model is drawn relative to terrain.
      * @param {Scene} [options.scene] Must be passed in for models that use the height reference property.
-<<<<<<< HEAD
-     * @param {DistanceDisplayCondition} [options.istanceDisplayCondition] The condition specifying at what distance from the camera that this model will be displayed.
      * @param {Boolean} [options.addBatchIdToGeneratedShaders=false] Determines if shaders generated for materials using the KHR_materials_common extension should include a batchId attribute. For models contained in b3dm tiles.
-=======
      * @param {DistanceDisplayCondition} [options.distanceDisplayCondition] The condition specifying at what distance from the camera that this model will be displayed.
->>>>>>> 403af692
      * @param {Color} [options.color=Color.WHITE] A color that blends with the model's rendered color.
      * @param {ColorBlendMode} [options.colorBlendMode=ColorBlendMode.HIGHLIGHT] Defines how the color blends with the model.
      * @param {Number} [options.colorBlendAmount=0.5] Value used to determine the color strength when the <code>colorBlendMode</code> is <code>MIX</code>. A value of 0.0 results in the model's rendered color while a value of 1.0 results in a solid color, with any value in-between resulting in a mix of the two.
@@ -4411,22 +4407,14 @@
                     nc = nodeCommands[i];
                     if (nc.show) {
                         var command = translucent ? nc.translucentCommand : nc.command;
-<<<<<<< HEAD
+                        command = silhouette ? nc.silhouetteModelCommand : command;
                         frameState.addCommand(command);
-=======
-                        command = silhouette ? nc.silhouetteModelCommand : command;
-                        commandList.push(command);
->>>>>>> 403af692
                         boundingVolume = nc.command.boundingVolume;
                         if (frameState.mode === SceneMode.SCENE2D &&
                             (boundingVolume.center.y + boundingVolume.radius > idl2D || boundingVolume.center.y - boundingVolume.radius < idl2D)) {
                             var command2D = translucent ? nc.translucentCommand2D : nc.command2D;
-<<<<<<< HEAD
+                            command2D = silhouette ? nc.silhouetteModelCommand2D : command2D;
                             frameState.addCommand(command2D);
-=======
-                            command2D = silhouette ? nc.silhouetteModelCommand2D : command2D;
-                            commandList.push(command2D);
->>>>>>> 403af692
                         }
                     }
                 }
@@ -4436,11 +4424,11 @@
                     for (i = 0; i < length; ++i) {
                         nc = nodeCommands[i];
                         if (nc.show) {
-                            commandList.push(nc.silhouetteColorCommand);
+                            frameState.addCommand(nc.silhouetteColorCommand);
                             boundingVolume = nc.command.boundingVolume;
                             if (frameState.mode === SceneMode.SCENE2D &&
                                 (boundingVolume.center.y + boundingVolume.radius > idl2D || boundingVolume.center.y - boundingVolume.radius < idl2D)) {
-                                commandList.push(nc.silhouetteColorCommand2D);
+                                frameState.addCommand(nc.silhouetteColorCommand2D);
                             }
                         }
                     }
