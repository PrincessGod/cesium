--- conflicted
+++ resolved
@@ -85,58 +85,6 @@
         return result;
     }
 
-<<<<<<< HEAD
-=======
-    var createGeometryFromPositionsPositions = [];
-
-    function createGeometryFromPositions(ellipsoid, positions, granularity, perPositionHeight) {
-        var tangentPlane = EllipsoidTangentPlane.fromPoints(positions, ellipsoid);
-        var positions2D = tangentPlane.projectPointsOntoPlane(positions, createGeometryFromPositionsPositions);
-
-        var originalWindingOrder = PolygonPipeline.computeWindingOrder2D(positions2D);
-        if (originalWindingOrder === WindingOrder.CLOCKWISE) {
-            positions2D.reverse();
-            positions = positions.slice().reverse();
-        }
-
-        var indices = PolygonPipeline.triangulate(positions2D);
-        /* If polygon is completely unrenderable, just use the first three vertices */
-        if (indices.length < 3) {
-            indices = [0, 1, 2];
-        }
-
-        var geo;
-        if (!perPositionHeight) {
-            geo = PolygonPipeline.computeSubdivision(ellipsoid, positions, indices, granularity);
-        } else {
-            var length = positions.length;
-            var flattenedPositions = new Array(length * 3);
-            var index = 0;
-            for ( var i = 0; i < length; i++) {
-                var p = positions[i];
-                flattenedPositions[index++] = p.x;
-                flattenedPositions[index++] = p.y;
-                flattenedPositions[index++] = p.z;
-            }
-            geo = new Geometry({
-                attributes : {
-                    position : new GeometryAttribute({
-                        componentDatatype : ComponentDatatype.DOUBLE,
-                        componentsPerAttribute : 3,
-                        values : flattenedPositions
-                    })
-                },
-                indices : indices,
-                primitiveType : PrimitiveType.TRIANGLES
-            });
-        }
-
-        return new GeometryInstance({
-            geometry : geo
-        });
-    }
-
->>>>>>> 4cfd97a8
     var scratchBoundingRectangle = new BoundingRectangle();
     var scratchPosition = new Cartesian3();
     var scratchNormal = new Cartesian3();
