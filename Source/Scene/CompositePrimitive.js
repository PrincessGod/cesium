--- conflicted
+++ resolved
@@ -385,29 +385,6 @@
         return this._primitives.length;
     };
 
-<<<<<<< HEAD
-    function findPotentiallyVisiblySet(primitiveCommandList, compositeCommandList, cullingVolume, occluder) {
-        var commandLength = primitiveCommandList.length;
-        for (var j = 0; j < commandLength; ++j) {
-            var command = primitiveCommandList[j];
-            var boundingVolume = command.boundingVolume;
-            if (typeof boundingVolume !== 'undefined') {
-                var modelMatrix = defaultValue(command.modelMatrix, Matrix4.IDENTITY);
-                //TODO: Remove this allocation.
-                var transformedBV = boundingVolume.transform(modelMatrix);
-
-                if (cullingVolume.getVisibility(transformedBV) === Intersect.OUTSIDE ||
-                        (typeof occluder !== 'undefined' && !occluder.isBoundingSphereVisible(transformedBV))) {
-                    continue;
-                }
-            }
-            compositeCommandList.push(command);
-        }
-    }
-
-    var scratchCommands = [];
-=======
->>>>>>> 81822ba7
     /**
      * @private
      */
