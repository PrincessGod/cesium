<!DOCTYPE html>
<html lang="en">
<head>
    <meta charset="utf-8">
    <meta http-equiv="X-UA-Compatible" content="IE=Edge,chrome=1">  <!-- Use Chrome Frame in IE -->
    <meta name="viewport" content="width=device-width, height=device-height, initial-scale=1, maximum-scale=1, minimum-scale=1, user-scalable=no">
    <meta name="description" content="Create 3D models using glTF.">
    <meta name="cesium-sandcastle-labels" content="Tutorials,Showcases">
    <title>Cesium Demo</title>
    <script type="text/javascript" src="../Sandcastle-header.js"></script>
    <script type="text/javascript" src="../../../ThirdParty/requirejs-2.1.9/require.js"></script>
    <script type="text/javascript">
    require.config({
        baseUrl : '../../../Source',
        waitSeconds : 60
    });
    </script>
</head>
<body class="sandcastle-loading" data-sandcastle-bucket="bucket-requirejs.html" data-sandcastle-title="Cesium + require.js">
<style>
    @import url(../templates/bucket.css);
</style>
<div id="cesiumContainer" class="fullSize"></div>
<div id="loadingOverlay"><h1>Loading...</h1></div>
<div id="toolbar"></div>
<script id="cesium_sandcastle_script">
require(['Cesium'], function(Cesium) {
    "use strict";

    var viewer = new Cesium.Viewer('cesiumContainer');
    var scene = viewer.scene;
    
    function createModel(url, height) {
        height = Cesium.defaultValue(height, 0.0);

        var modelMatrix = Cesium.Transforms.northUpEastToFixedFrame(Cesium.Cartesian3.fromDegrees(-123.0744619, 44.0503706, height));
        
        scene.primitives.removeAll(); // Remove previous model
        var model = scene.primitives.add(Cesium.Model.fromGltf({
            url : url,
            modelMatrix : modelMatrix,
            minimumPixelSize : 128
        }));
        
        model.readyToRender.addEventListener(function(model) {
            // Play and loop all animations at half-spead
            model.activeAnimations.addAll({
                speedup : 0.5,
                loop : Cesium.ModelAnimationLoop.REPEAT
            });
    
            // Zoom to model
<<<<<<< HEAD
            var center = Cesium.Matrix4.multiplyByPoint(model.modelMatrix, model.boundingSphere.center);
            var transform = Cesium.Transforms.northUpEastToFixedFrame(center);
=======
            var center = Cesium.Matrix4.multiplyByPoint(model.modelMatrix, model.boundingSphere.center, new Cesium.Cartesian3());
            var transform = Cesium.Transforms.eastNorthUpToFixedFrame(center);
>>>>>>> c74e8be3
            var camera = scene.camera;
            camera.transform = transform;
            camera.constrainedAxis = Cesium.Cartesian3.UNIT_Y;
            var controller = scene.screenSpaceCameraController;
            controller.ellipsoid = Cesium.Ellipsoid.UNIT_SPHERE;
            controller.enableTilt = false;
            var r = 1.25 * Math.max(model.boundingSphere.radius, camera.frustum.near);
            controller.minimumZoomDistance = r * 0.25;
            camera.lookAt(new Cesium.Cartesian3(r, r, r), Cesium.Cartesian3.ZERO, Cesium.Cartesian3.UNIT_Y);
        });
    }
    
    var handler = new Cesium.ScreenSpaceEventHandler(scene.canvas);
    handler.setInputAction(
        function (movement) {
            var pick = scene.pick(movement.endPosition);
            if (Cesium.defined(pick) && Cesium.defined(pick.node) && Cesium.defined(pick.mesh)) {
                // Output glTF node and mesh under the mouse. 
                console.log('node: ' + pick.node.name + '. mesh: ' + pick.mesh.name);
            }
        },
        Cesium.ScreenSpaceEventType.MOUSE_MOVE
    );
    
    ///////////////////////////////////////////////////////////////////////////
    
    var options = [{
        text : 'Aircraft',
        url : '../models/CesiumAir/Cesium_Air.gltf',
        height : 5000.0
    }, {
        text : 'Ground vehicle',
        url : '../models/CesiumGround/Cesium_Ground.gltf'
    }, {
        text : 'Skinned character',
        url : '../models/CesiumMan/Cesium_Man.gltf'
    }];
    createModel(options[0].url, options[0].height);
    
    Sandcastle.addToolbarMenu(options, function() {
        var option = options[this.selectedIndex];
        createModel(option.url, option.height);
    });
    Sandcastle.finishedLoading();
});
</script>
</body>
</html><|MERGE_RESOLUTION|>--- conflicted
+++ resolved
@@ -50,13 +50,8 @@
             });
     
             // Zoom to model
-<<<<<<< HEAD
-            var center = Cesium.Matrix4.multiplyByPoint(model.modelMatrix, model.boundingSphere.center);
+            var center = Cesium.Matrix4.multiplyByPoint(model.modelMatrix, model.boundingSphere.center, new Cesium.Cartesian3());
             var transform = Cesium.Transforms.northUpEastToFixedFrame(center);
-=======
-            var center = Cesium.Matrix4.multiplyByPoint(model.modelMatrix, model.boundingSphere.center, new Cesium.Cartesian3());
-            var transform = Cesium.Transforms.eastNorthUpToFixedFrame(center);
->>>>>>> c74e8be3
             var camera = scene.camera;
             camera.transform = transform;
             camera.constrainedAxis = Cesium.Cartesian3.UNIT_Y;
