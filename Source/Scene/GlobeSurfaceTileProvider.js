/*global define*/
define([
        '../Core/BoundingSphere',
        '../Core/BoxOutlineGeometry',
        '../Core/Cartesian2',
        '../Core/Cartesian3',
        '../Core/Cartesian4',
        '../Core/Color',
        '../Core/ColorGeometryInstanceAttribute',
        '../Core/defaultValue',
        '../Core/defined',
        '../Core/defineProperties',
        '../Core/destroyObject',
        '../Core/DeveloperError',
        '../Core/Event',
        '../Core/GeometryInstance',
        '../Core/GeometryPipeline',
        '../Core/IndexDatatype',
        '../Core/Intersect',
        '../Core/Math',
        '../Core/Matrix4',
        '../Core/OrientedBoundingBox',
        '../Core/PrimitiveType',
        '../Core/Rectangle',
        '../Core/SphereOutlineGeometry',
        '../Core/TerrainQuantization',
        '../Core/Visibility',
        '../Core/WebMercatorProjection',
        '../Renderer/Buffer',
        '../Renderer/BufferUsage',
        '../Renderer/ContextLimits',
        '../Renderer/DrawCommand',
        '../Renderer/Pass',
        '../Renderer/RenderState',
        '../Renderer/VertexArray',
        '../Scene/BlendingState',
        '../Scene/DepthFunction',
        '../Scene/PerInstanceColorAppearance',
        '../Scene/Primitive',
        './GlobeSurfaceTile',
        './ImageryLayer',
        './OrthographicFrustum',
        './QuadtreeTileLoadState',
        './SceneMode',
        './ShadowMode'
    ], function(
        BoundingSphere,
        BoxOutlineGeometry,
        Cartesian2,
        Cartesian3,
        Cartesian4,
        Color,
        ColorGeometryInstanceAttribute,
        defaultValue,
        defined,
        defineProperties,
        destroyObject,
        DeveloperError,
        Event,
        GeometryInstance,
        GeometryPipeline,
        IndexDatatype,
        Intersect,
        CesiumMath,
        Matrix4,
        OrientedBoundingBox,
        PrimitiveType,
        Rectangle,
        SphereOutlineGeometry,
        TerrainQuantization,
        Visibility,
        WebMercatorProjection,
        Buffer,
        BufferUsage,
        ContextLimits,
        DrawCommand,
        Pass,
        RenderState,
        VertexArray,
        BlendingState,
        DepthFunction,
        PerInstanceColorAppearance,
        Primitive,
        GlobeSurfaceTile,
        ImageryLayer,
        OrthographicFrustum,
        QuadtreeTileLoadState,
        SceneMode,
        ShadowMode) {
    'use strict';

    /**
     * Provides quadtree tiles representing the surface of the globe.  This type is intended to be used
     * with {@link QuadtreePrimitive}.
     *
     * @alias GlobeSurfaceTileProvider
     * @constructor
     *
     * @param {TerrainProvider} options.terrainProvider The terrain provider that describes the surface geometry.
     * @param {ImageryLayerCollection} option.imageryLayers The collection of imagery layers describing the shading of the surface.
     * @param {GlobeSurfaceShaderSet} options.surfaceShaderSet The set of shaders used to render the surface.
     *
     * @private
     */
    function GlobeSurfaceTileProvider(options) {
        //>>includeStart('debug', pragmas.debug);
        if (!defined(options)) {
            throw new DeveloperError('options is required.');
        }
        if (!defined(options.terrainProvider)) {
            throw new DeveloperError('options.terrainProvider is required.');
        } else if (!defined(options.imageryLayers)) {
            throw new DeveloperError('options.imageryLayers is required.');
        } else if (!defined(options.surfaceShaderSet)) {
            throw new DeveloperError('options.surfaceShaderSet is required.');
        }
        //>>includeEnd('debug');

        this.lightingFadeOutDistance = 6500000.0;
        this.lightingFadeInDistance = 9000000.0;
        this.hasWaterMask = false;
        this.oceanNormalMap = undefined;
        this.zoomedOutOceanSpecularIntensity = 0.5;
        this.enableLighting = false;
        this.shadows = ShadowMode.RECEIVE_ONLY;

        this._quadtree = undefined;
        this._terrainProvider = options.terrainProvider;
        this._imageryLayers = options.imageryLayers;
        this._surfaceShaderSet = options.surfaceShaderSet;

        this._renderState = undefined;
        this._blendRenderState = undefined;
        this._pickRenderState = undefined;

        this._errorEvent = new Event();

        this._imageryLayers.layerAdded.addEventListener(GlobeSurfaceTileProvider.prototype._onLayerAdded, this);
        this._imageryLayers.layerRemoved.addEventListener(GlobeSurfaceTileProvider.prototype._onLayerRemoved, this);
        this._imageryLayers.layerMoved.addEventListener(GlobeSurfaceTileProvider.prototype._onLayerMoved, this);
        this._imageryLayers.layerShownOrHidden.addEventListener(GlobeSurfaceTileProvider.prototype._onLayerShownOrHidden, this);

        this._layerOrderChanged = false;

        this._tilesToRenderByTextureCount = [];
        this._drawCommands = [];
        this._uniformMaps = [];
        this._pickCommands = [];
        this._usedDrawCommands = 0;
        this._usedPickCommands = 0;

        this._vertexArraysToDestroy = [];

        this._debug = {
            wireframe : false,
            boundingSphereTile : undefined
        };

        this._baseColor = undefined;
        this._firstPassInitialColor = undefined;
        this.baseColor = new Color(0.0, 0.0, 0.5, 1.0);
    }

    defineProperties(GlobeSurfaceTileProvider.prototype, {
        /**
         * Gets or sets the color of the globe when no imagery is available.
         * @memberof GlobeSurfaceTileProvider.prototype
         * @type {Color}
         */
        baseColor : {
            get : function() {
                return this._baseColor;
            },
            set : function(value) {
                //>>includeStart('debug', pragmas.debug);
                if (!defined(value)) {
                    throw new DeveloperError('value is required.');
                }
                //>>includeEnd('debug');

                this._baseColor = value;
                this._firstPassInitialColor = Cartesian4.fromColor(value, this._firstPassInitialColor);
            }
        },
        /**
         * Gets or sets the {@link QuadtreePrimitive} for which this provider is
         * providing tiles.  This property may be undefined if the provider is not yet associated
         * with a {@link QuadtreePrimitive}.
         * @memberof GlobeSurfaceTileProvider.prototype
         * @type {QuadtreePrimitive}
         */
        quadtree : {
            get : function() {
                return this._quadtree;
            },
            set : function(value) {
                //>>includeStart('debug', pragmas.debug);
                if (!defined(value)) {
                    throw new DeveloperError('value is required.');
                }
                //>>includeEnd('debug');

                this._quadtree = value;
            }
        },

        /**
         * Gets a value indicating whether or not the provider is ready for use.
         * @memberof GlobeSurfaceTileProvider.prototype
         * @type {Boolean}
         */
        ready : {
            get : function() {
                return this._terrainProvider.ready && (this._imageryLayers.length === 0 || this._imageryLayers.get(0).imageryProvider.ready);
            }
        },

        /**
         * Gets the tiling scheme used by the provider.  This property should
         * not be accessed before {@link GlobeSurfaceTileProvider#ready} returns true.
         * @memberof GlobeSurfaceTileProvider.prototype
         * @type {TilingScheme}
         */
        tilingScheme : {
            get : function() {
                return this._terrainProvider.tilingScheme;
            }
        },

        /**
         * Gets an event that is raised when the geometry provider encounters an asynchronous error.  By subscribing
         * to the event, you will be notified of the error and can potentially recover from it.  Event listeners
         * are passed an instance of {@link TileProviderError}.
         * @memberof GlobeSurfaceTileProvider.prototype
         * @type {Event}
         */
        errorEvent : {
            get : function() {
                return this._errorEvent;
            }
        },

        /**
         * Gets or sets the terrain provider that describes the surface geometry.
         * @memberof GlobeSurfaceTileProvider.prototype
         * @type {TerrainProvider}
         */
        terrainProvider : {
            get : function() {
                return this._terrainProvider;
            },
            set : function(terrainProvider) {
                if (this._terrainProvider === terrainProvider) {
                    return;
                }

                //>>includeStart('debug', pragmas.debug);
                if (!defined(terrainProvider)) {
                    throw new DeveloperError('terrainProvider is required.');
                }
                //>>includeEnd('debug');

                this._terrainProvider = terrainProvider;

                if (defined(this._quadtree)) {
                    this._quadtree.invalidateAllTiles();
                }
            }
        }
    });

    function sortTileImageryByLayerIndex(a, b) {
        var aImagery = a.loadingImagery;
        if (!defined(aImagery)) {
            aImagery = a.readyImagery;
        }

        var bImagery = b.loadingImagery;
        if (!defined(bImagery)) {
            bImagery = b.readyImagery;
        }

        return aImagery.imageryLayer._layerIndex - bImagery.imageryLayer._layerIndex;
    }

    function freeVertexArray(vertexArray) {
        var indexBuffer = vertexArray.indexBuffer;
        vertexArray.destroy();

        if (!indexBuffer.isDestroyed() && defined(indexBuffer.referenceCount)) {
            --indexBuffer.referenceCount;
            if (indexBuffer.referenceCount === 0) {
                indexBuffer.destroy();
            }
        }
    }

    /**
     * Called at the beginning of each render frame, before {@link QuadtreeTileProvider#showTileThisFrame}
     * @param {FrameState} frameState The frame state.
     */
    GlobeSurfaceTileProvider.prototype.initialize = function(frameState) {
        var imageryLayers = this._imageryLayers;

        // update collection: imagery indices, base layers, raise layer show/hide event
        imageryLayers._update();
        // update each layer for texture reprojection.
        imageryLayers.queueReprojectionCommands(frameState);

        if (this._layerOrderChanged) {
            this._layerOrderChanged = false;

            // Sort the TileImagery instances in each tile by the layer index.
            this._quadtree.forEachLoadedTile(function(tile) {
                tile.data.imagery.sort(sortTileImageryByLayerIndex);
            });
        }

        // Add credits for terrain and imagery providers.
        var creditDisplay = frameState.creditDisplay;

        if (this._terrainProvider.ready && defined(this._terrainProvider.credit)) {
            creditDisplay.addCredit(this._terrainProvider.credit);
        }

        for (var i = 0, len = imageryLayers.length; i < len; ++i) {
            var imageryProvider = imageryLayers.get(i).imageryProvider;
            if (imageryProvider.ready && defined(imageryProvider.credit)) {
                creditDisplay.addCredit(imageryProvider.credit);
            }
        }

        var vertexArraysToDestroy = this._vertexArraysToDestroy;
        var length = vertexArraysToDestroy.length;
        for (var j = 0; j < length; ++j) {
            freeVertexArray(vertexArraysToDestroy[j]);
        }
        vertexArraysToDestroy.length = 0;
    };

    /**
     * Called at the beginning of the update cycle for each render frame, before {@link QuadtreeTileProvider#showTileThisFrame}
     * or any other functions.
     *
     * @param {FrameState} frameState The frame state.
     */
    GlobeSurfaceTileProvider.prototype.beginUpdate = function(frameState) {
        var tilesToRenderByTextureCount = this._tilesToRenderByTextureCount;
        for (var i = 0, len = tilesToRenderByTextureCount.length; i < len; ++i) {
            var tiles = tilesToRenderByTextureCount[i];
            if (defined(tiles)) {
                tiles.length = 0;
            }
        }

        this._usedDrawCommands = 0;
    };

    /**
     * Called at the end of the update cycle for each render frame, after {@link QuadtreeTileProvider#showTileThisFrame}
     * and any other functions.
     *
     * @param {FrameState} frameState The frame state.
     */
    GlobeSurfaceTileProvider.prototype.endUpdate = function(frameState) {
        if (!defined(this._renderState)) {
            this._renderState = RenderState.fromCache({ // Write color and depth
                cull : {
                    enabled : true
                },
                depthTest : {
                    enabled : true,
                    func : DepthFunction.LESS
                }
            });

            this._blendRenderState = RenderState.fromCache({ // Write color and depth
                cull : {
                    enabled : true
                },
                depthTest : {
                    enabled : true,
                    func : DepthFunction.LESS_OR_EQUAL
                },
                blending : BlendingState.ALPHA_BLEND
            });
        }

        // Add the tile render commands to the command list, sorted by texture count.
        var tilesToRenderByTextureCount = this._tilesToRenderByTextureCount;
        for (var textureCountIndex = 0, textureCountLength = tilesToRenderByTextureCount.length; textureCountIndex < textureCountLength; ++textureCountIndex) {
            var tilesToRender = tilesToRenderByTextureCount[textureCountIndex];
            if (!defined(tilesToRender)) {
                continue;
            }

            for (var tileIndex = 0, tileLength = tilesToRender.length; tileIndex < tileLength; ++tileIndex) {
                addDrawCommandsForTile(this, tilesToRender[tileIndex], frameState);
            }
        }
    };

    /**
     * Adds draw commands for tiles rendered in the previous frame for a pick pass.
     *
     * @param {FrameState} frameState The frame state.
     */
    GlobeSurfaceTileProvider.prototype.updateForPick = function(frameState) {
        if (!defined(this._pickRenderState)) {
            this._pickRenderState = RenderState.fromCache({
                colorMask : {
                    red : false,
                    green : false,
                    blue : false,
                    alpha : false
                },
                depthTest : {
                    enabled : true
                }
            });
        }

        this._usedPickCommands = 0;
        var drawCommands = this._drawCommands;

        // Add the tile pick commands from the tiles drawn last frame.
        for (var i = 0, length = this._usedDrawCommands; i < length; ++i) {
            addPickCommandsForTile(this, drawCommands[i], frameState);
        }
    };

    /**
     * Cancels any imagery re-projections in the queue.
     */
    GlobeSurfaceTileProvider.prototype.cancelReprojections = function() {
        this._imageryLayers.cancelReprojections();
    };

    /**
     * Gets the maximum geometric error allowed in a tile at a given level, in meters.  This function should not be
     * called before {@link GlobeSurfaceTileProvider#ready} returns true.
     *
     * @param {Number} level The tile level for which to get the maximum geometric error.
     * @returns {Number} The maximum geometric error in meters.
     */
    GlobeSurfaceTileProvider.prototype.getLevelMaximumGeometricError = function(level) {
        return this._terrainProvider.getLevelMaximumGeometricError(level);
    };

    /**
     * Loads, or continues loading, a given tile.  This function will continue to be called
     * until {@link QuadtreeTile#state} is no longer {@link QuadtreeTileLoadState#LOADING}.  This function should
     * not be called before {@link GlobeSurfaceTileProvider#ready} returns true.
     *
     * @param {FrameState} frameState The frame state.
     * @param {QuadtreeTile} tile The tile to load.
     *
     * @exception {DeveloperError} <code>loadTile</code> must not be called before the tile provider is ready.
     */
    GlobeSurfaceTileProvider.prototype.loadTile = function(frameState, tile) {
        GlobeSurfaceTile.processStateMachine(tile, frameState, this._terrainProvider, this._imageryLayers, this._vertexArraysToDestroy);
    };

    var boundingSphereScratch = new BoundingSphere();

    /**
     * Determines the visibility of a given tile.  The tile may be fully visible, partially visible, or not
     * visible at all.  Tiles that are renderable and are at least partially visible will be shown by a call
     * to {@link GlobeSurfaceTileProvider#showTileThisFrame}.
     *
     * @param {QuadtreeTile} tile The tile instance.
     * @param {FrameState} frameState The state information about the current frame.
     * @param {QuadtreeOccluders} occluders The objects that may occlude this tile.
     *
     * @returns {Visibility} The visibility of the tile.
     */
    GlobeSurfaceTileProvider.prototype.computeTileVisibility = function(tile, frameState, occluders) {
        var distance = this.computeDistanceToTile(tile, frameState);
        tile._distance = distance;

        if (frameState.fog.enabled) {
            if (CesiumMath.fog(distance, frameState.fog.density) >= 1.0) {
                // Tile is completely in fog so return that it is not visible.
                return Visibility.NONE;
            }
        }

        var surfaceTile = tile.data;
        var cullingVolume = frameState.cullingVolume;
        var boundingVolume = defaultValue(surfaceTile.orientedBoundingBox, surfaceTile.boundingSphere3D);

        if (frameState.mode !== SceneMode.SCENE3D) {
            boundingVolume = boundingSphereScratch;
            BoundingSphere.fromRectangleWithHeights2D(tile.rectangle, frameState.mapProjection, surfaceTile.minimumHeight, surfaceTile.maximumHeight, boundingVolume);
            Cartesian3.fromElements(boundingVolume.center.z, boundingVolume.center.x, boundingVolume.center.y, boundingVolume.center);

            if (frameState.mode === SceneMode.MORPHING) {
                boundingVolume = BoundingSphere.union(surfaceTile.boundingSphere3D, boundingVolume, boundingVolume);
            }
        }

        var intersection = cullingVolume.computeVisibility(boundingVolume);
        if (intersection === Intersect.OUTSIDE) {
            return Visibility.NONE;
        }

        var ortho3D = frameState.mode === SceneMode.SCENE3D && frameState.camera.frustum instanceof OrthographicFrustum;
        if (frameState.mode === SceneMode.SCENE3D && !ortho3D) {
            var occludeePointInScaledSpace = surfaceTile.occludeePointInScaledSpace;
            if (!defined(occludeePointInScaledSpace)) {
                return intersection;
            }

            if (occluders.ellipsoid.isScaledSpacePointVisible(occludeePointInScaledSpace)) {
                return intersection;
            }

            return Visibility.NONE;
        }

        return intersection;
    };

    var modifiedModelViewScratch = new Matrix4();
    var modifiedModelViewProjectionScratch = new Matrix4();
    var tileRectangleScratch = new Cartesian4();
    var rtcScratch = new Cartesian3();
    var centerEyeScratch = new Cartesian3();
    var southwestScratch = new Cartesian3();
    var northeastScratch = new Cartesian3();

    /**
     * Shows a specified tile in this frame.  The provider can cause the tile to be shown by adding
     * render commands to the commandList, or use any other method as appropriate.  The tile is not
     * expected to be visible next frame as well, unless this method is called next frame, too.
     *
     * @param {Object} tile The tile instance.
     * @param {FrameState} frameState The state information of the current rendering frame.
     */
    GlobeSurfaceTileProvider.prototype.showTileThisFrame = function(tile, frameState) {
        var readyTextureCount = 0;
        var tileImageryCollection = tile.data.imagery;
        for (var i = 0, len = tileImageryCollection.length; i < len; ++i) {
            var tileImagery = tileImageryCollection[i];
            if (defined(tileImagery.readyImagery) && tileImagery.readyImagery.imageryLayer.alpha !== 0.0) {
                ++readyTextureCount;
            }
        }

        var tileSet = this._tilesToRenderByTextureCount[readyTextureCount];
        if (!defined(tileSet)) {
            tileSet = [];
            this._tilesToRenderByTextureCount[readyTextureCount] = tileSet;
        }

        tileSet.push(tile);

        var debug = this._debug;
        ++debug.tilesRendered;
        debug.texturesRendered += readyTextureCount;
    };

    /**
     * Gets the distance from the camera to the closest point on the tile.  This is used for level-of-detail selection.
     *
     * @param {QuadtreeTile} tile The tile instance.
     * @param {FrameState} frameState The state information of the current rendering frame.
     *
     * @returns {Number} The distance from the camera to the closest point on the tile, in meters.
     */
    GlobeSurfaceTileProvider.prototype.computeDistanceToTile = function(tile, frameState) {
        var surfaceTile = tile.data;
        var tileBoundingRegion = surfaceTile.tileBoundingRegion;
        return tileBoundingRegion.distanceToCamera(frameState);
    };

    /**
     * Returns true if this object was destroyed; otherwise, false.
     * <br /><br />
     * If this object was destroyed, it should not be used; calling any function other than
     * <code>isDestroyed</code> will result in a {@link DeveloperError} exception.
     *
     * @returns {Boolean} True if this object was destroyed; otherwise, false.
     *
     * @see GlobeSurfaceTileProvider#destroy
     */
    GlobeSurfaceTileProvider.prototype.isDestroyed = function() {
        return false;
    };

    /**
     * Destroys the WebGL resources held by this object.  Destroying an object allows for deterministic
     * release of WebGL resources, instead of relying on the garbage collector to destroy this object.
     * <br /><br />
     * Once an object is destroyed, it should not be used; calling any function other than
     * <code>isDestroyed</code> will result in a {@link DeveloperError} exception.  Therefore,
     * assign the return value (<code>undefined</code>) to the object as done in the example.
     *
     * @returns {undefined}
     *
     * @exception {DeveloperError} This object was destroyed, i.e., destroy() was called.
     *
     *
     * @example
     * provider = provider && provider();
     *
     * @see GlobeSurfaceTileProvider#isDestroyed
     */
    GlobeSurfaceTileProvider.prototype.destroy = function() {
        this._tileProvider = this._tileProvider && this._tileProvider.destroy();
        return destroyObject(this);
    };

    function getTileReadyCallback(tileImageriesToFree, layer, terrainProvider) {
        return function(tile) {
            var tileImagery, imagery;
            var startIndex = -1;
            var tileImageryCollection = tile.data.imagery;
            var length = tileImageryCollection.length;
<<<<<<< HEAD
            for (var i = 0; i < length; ++i) {
=======
            var i;
            for (i = 0; i < length; ++i) {
>>>>>>> 4a45fe95
                tileImagery = tileImageryCollection[i];
                imagery = defaultValue(tileImagery.readyImagery, tileImagery.loadingImagery);
                if (imagery.imageryLayer === layer) {
                    startIndex = i;
                    break;
                }
            }

            if (startIndex !== -1) {
                var endIndex = startIndex + tileImageriesToFree;
                tileImagery = tileImageryCollection[endIndex];
                imagery = defined(tileImagery) ? defaultValue(tileImagery.readyImagery, tileImagery.loadingImagery) : undefined;
                if (!defined(imagery) || imagery.imageryLayer !== layer) {
<<<<<<< HEAD
                    if (layer._createTileImagerySkeletons(tile, terrainProvider, endIndex)) {
                        return false; // Don't remove the callback
                    } else {
                        return true; // Something went wrong, so remove the callback
                    }
=======
                    // Return false to keep the callback if we have to wait on the skeletons
                    // Return true to remove the callback if something went wrong
                    return !(layer._createTileImagerySkeletons(tile, terrainProvider, endIndex));
>>>>>>> 4a45fe95
                }

                for (i = startIndex; i < endIndex; ++i) {
                    tileImageryCollection[i].freeResources();
                }

                tileImageryCollection.splice(startIndex, tileImageriesToFree);
            }

            return true; // Everything is done, so remove the callback
        };
    }

    GlobeSurfaceTileProvider.prototype._onLayerAdded = function(layer, index) {
        if (layer.show) {
            var terrainProvider = this._terrainProvider;

            var that = this;
            var imageryProvider = layer.imageryProvider;
            imageryProvider._reload = function() {
                // Clear the layer's cache
                layer._imageryCache = {};

                that._quadtree.forEachLoadedTile(function(tile) {
                    if (tile.state !== QuadtreeTileLoadState.DONE) {
                        return;
                    }

                    var i;

                    // Figure out how many TileImageries we will need to remove and where to insert new ones
                    var tileImageryCollection = tile.data.imagery;
                    var length = tileImageryCollection.length;
                    var startIndex = -1;
                    var tileImageriesToFree = 0;
                    for (i = 0; i < length; ++i) {
                        var tileImagery = tileImageryCollection[i];
                        var imagery = defaultValue(tileImagery.readyImagery, tileImagery.loadingImagery);
                        if (imagery.imageryLayer === layer) {
                            if (startIndex === -1) {
                                startIndex = i;
                            }

                            ++tileImageriesToFree;
                        } else if (startIndex !== -1) {
                            // iterated past the section of TileImageries belonging to this layer, no need to continue.
                            break;
                        }
                    }

                    if (startIndex === -1) {
                        return;
                    }

                    // Insert immediately after existing TileImageries
                    var insertionPoint = startIndex+tileImageriesToFree;

                    // Create new TileImageries for all loaded tiles
                    if (layer._createTileImagerySkeletons(tile, terrainProvider, insertionPoint)) {
                        // Add callback to remove old TileImageries when the new TileImageries are ready
                        tile._loadedCallbacks.push(getTileReadyCallback(tileImageriesToFree, layer, terrainProvider));

                        tile.state = QuadtreeTileLoadState.LOADING;
                    }
                });
            };

            // create TileImageries for this layer for all previously loaded tiles
            this._quadtree.forEachLoadedTile(function(tile) {
                if (layer._createTileImagerySkeletons(tile, terrainProvider)) {
                    tile.state = QuadtreeTileLoadState.LOADING;
                }
            });

            this._layerOrderChanged = true;
        }
    };

    GlobeSurfaceTileProvider.prototype._onLayerRemoved = function(layer, index) {
        // destroy TileImagerys for this layer for all previously loaded tiles
        this._quadtree.forEachLoadedTile(function(tile) {
            var tileImageryCollection = tile.data.imagery;

            var startIndex = -1;
            var numDestroyed = 0;
            for (var i = 0, len = tileImageryCollection.length; i < len; ++i) {
                var tileImagery = tileImageryCollection[i];
                var imagery = tileImagery.loadingImagery;
                if (!defined(imagery)) {
                    imagery = tileImagery.readyImagery;
                }
                if (imagery.imageryLayer === layer) {
                    if (startIndex === -1) {
                        startIndex = i;
                    }

                    tileImagery.freeResources();
                    ++numDestroyed;
                } else if (startIndex !== -1) {
                    // iterated past the section of TileImagerys belonging to this layer, no need to continue.
                    break;
                }
            }

            if (startIndex !== -1) {
                tileImageryCollection.splice(startIndex, numDestroyed);
            }
        });

        if (defined(layer.imageryProvider)) {
            layer.imageryProvider._reload = undefined;
        }
    };

    GlobeSurfaceTileProvider.prototype._onLayerMoved = function(layer, newIndex, oldIndex) {
        this._layerOrderChanged = true;
    };

    GlobeSurfaceTileProvider.prototype._onLayerShownOrHidden = function(layer, index, show) {
        if (show) {
            this._onLayerAdded(layer, index);
        } else {
            this._onLayerRemoved(layer, index);
        }
    };

    function createTileUniformMap(frameState) {
        var uniformMap = {
            u_initialColor : function() {
                return this.properties.initialColor;
            },
            u_zoomedOutOceanSpecularIntensity : function() {
                return this.properties.zoomedOutOceanSpecularIntensity;
            },
            u_oceanNormalMap : function() {
                return this.properties.oceanNormalMap;
            },
            u_lightingFadeDistance : function() {
                return this.properties.lightingFadeDistance;
            },
            u_center3D : function() {
                return this.properties.center3D;
            },
            u_tileRectangle : function() {
                return this.properties.tileRectangle;
            },
            u_modifiedModelView : function() {
                var viewMatrix = frameState.context.uniformState.view;
                var centerEye = Matrix4.multiplyByPoint(viewMatrix, this.properties.rtc, centerEyeScratch);
                Matrix4.setTranslation(viewMatrix, centerEye, modifiedModelViewScratch);
                return modifiedModelViewScratch;
            },
            u_modifiedModelViewProjection : function() {
                var viewMatrix = frameState.context.uniformState.view;
                var projectionMatrix = frameState.context.uniformState.projection;
                var centerEye = Matrix4.multiplyByPoint(viewMatrix, this.properties.rtc, centerEyeScratch);
                Matrix4.setTranslation(viewMatrix, centerEye, modifiedModelViewProjectionScratch);
                Matrix4.multiply(projectionMatrix, modifiedModelViewProjectionScratch, modifiedModelViewProjectionScratch);
                return modifiedModelViewProjectionScratch;
            },
            u_dayTextures : function() {
                return this.properties.dayTextures;
            },
            u_dayTextureTranslationAndScale : function() {
                return this.properties.dayTextureTranslationAndScale;
            },
            u_dayTextureTexCoordsRectangle : function() {
                return this.properties.dayTextureTexCoordsRectangle;
            },
            u_dayTextureUseWebMercatorT : function() {
                return this.properties.dayTextureUseWebMercatorT;
            },
            u_dayTextureAlpha : function() {
                return this.properties.dayTextureAlpha;
            },
            u_dayTextureBrightness : function() {
                return this.properties.dayTextureBrightness;
            },
            u_dayTextureContrast : function() {
                return this.properties.dayTextureContrast;
            },
            u_dayTextureHue : function() {
                return this.properties.dayTextureHue;
            },
            u_dayTextureSaturation : function() {
                return this.properties.dayTextureSaturation;
            },
            u_dayTextureOneOverGamma : function() {
                return this.properties.dayTextureOneOverGamma;
            },
            u_dayIntensity : function() {
                return this.properties.dayIntensity;
            },
            u_southAndNorthLatitude : function() {
                return this.properties.southAndNorthLatitude;
            },
            u_southMercatorYAndOneOverHeight : function() {
                return this.properties.southMercatorYAndOneOverHeight;
            },
            u_waterMask : function() {
                return this.properties.waterMask;
            },
            u_waterMaskTranslationAndScale : function() {
                return this.properties.waterMaskTranslationAndScale;
            },
            u_minMaxHeight : function() {
                return this.properties.minMaxHeight;
            },
            u_scaleAndBias : function() {
                return this.properties.scaleAndBias;
            },
            u_dayTextureSplit : function() {
                return this.properties.dayTextureSplit;
            },

            // make a separate object so that changes to the properties are seen on
            // derived commands that combine another uniform map with this one.
            properties : {
                initialColor : new Cartesian4(0.0, 0.0, 0.5, 1.0),
                zoomedOutOceanSpecularIntensity : 0.5,
                oceanNormalMap : undefined,
                lightingFadeDistance : new Cartesian2(6500000.0, 9000000.0),

                center3D : undefined,
                rtc : new Cartesian3(),
                modifiedModelView : new Matrix4(),
                tileRectangle : new Cartesian4(),

                dayTextures : [],
                dayTextureTranslationAndScale : [],
                dayTextureTexCoordsRectangle : [],
                dayTextureUseWebMercatorT : [],
                dayTextureAlpha : [],
                dayTextureBrightness : [],
                dayTextureContrast : [],
                dayTextureHue : [],
                dayTextureSaturation : [],
                dayTextureOneOverGamma : [],
                dayTextureSplit : [],
                dayIntensity : 0.0,

                southAndNorthLatitude : new Cartesian2(),
                southMercatorYAndOneOverHeight : new Cartesian2(),

                waterMask : undefined,
                waterMaskTranslationAndScale : new Cartesian4(),

                minMaxHeight : new Cartesian2(),
                scaleAndBias : new Matrix4()
            }
        };

        return uniformMap;
    }

    function createWireframeVertexArrayIfNecessary(context, provider, tile) {
        var surfaceTile = tile.data;

        if (defined(surfaceTile.wireframeVertexArray)) {
            return;
        }

        if (!defined(surfaceTile.terrainData) || !defined(surfaceTile.terrainData._mesh)) {
            return;
        }

        surfaceTile.wireframeVertexArray = createWireframeVertexArray(context, surfaceTile.vertexArray, surfaceTile.terrainData._mesh);
    }

    /**
     * Creates a vertex array for wireframe rendering of a terrain tile.
     *
     * @private
     *
     * @param {Context} context The context in which to create the vertex array.
     * @param {VertexArray} vertexArray The existing, non-wireframe vertex array.  The new vertex array
     *                      will share vertex buffers with this existing one.
     * @param {TerrainMesh} terrainMesh The terrain mesh containing non-wireframe indices.
     * @returns {VertexArray} The vertex array for wireframe rendering.
     */
    function createWireframeVertexArray(context, vertexArray, terrainMesh) {
        var geometry = {
            indices : terrainMesh.indices,
            primitiveType : PrimitiveType.TRIANGLES
        };

        GeometryPipeline.toWireframe(geometry);

        var wireframeIndices = geometry.indices;
        var wireframeIndexBuffer = Buffer.createIndexBuffer({
            context : context,
            typedArray : wireframeIndices,
            usage : BufferUsage.STATIC_DRAW,
            indexDatatype : IndexDatatype.UNSIGNED_SHORT
        });
        return new VertexArray({
            context : context,
            attributes : vertexArray._attributes,
            indexBuffer : wireframeIndexBuffer
        });
    }

    var getDebugOrientedBoundingBox;
    var getDebugBoundingSphere;
    var debugDestroyPrimitive;

    (function() {
        var instanceOBB = new GeometryInstance({
            geometry: BoxOutlineGeometry.fromDimensions({ dimensions: new Cartesian3(2.0, 2.0, 2.0) })
        });
        var instanceSphere = new GeometryInstance({
            geometry: new SphereOutlineGeometry({ radius: 1.0 })
        });
        var modelMatrix = new Matrix4();
        var previousVolume;
        var primitive;

        function createDebugPrimitive(instance) {
            return new Primitive({
                geometryInstances : instance,
                appearance : new PerInstanceColorAppearance({
                    translucent : false,
                    flat : true
                }),
                asynchronous : false
            });
        }

        getDebugOrientedBoundingBox = function(obb, color) {
            if (obb === previousVolume) {
                return primitive;
            }
            debugDestroyPrimitive();

            previousVolume = obb;
            modelMatrix = Matrix4.fromRotationTranslation(obb.halfAxes, obb.center, modelMatrix);

            instanceOBB.modelMatrix = modelMatrix;
            instanceOBB.attributes.color = ColorGeometryInstanceAttribute.fromColor(color);

            primitive = createDebugPrimitive(instanceOBB);
            return primitive;
        };

        getDebugBoundingSphere = function(sphere, color) {
            if (sphere === previousVolume) {
                return primitive;
            }
            debugDestroyPrimitive();

            previousVolume = sphere;
            modelMatrix = Matrix4.fromTranslation(sphere.center, modelMatrix);
            modelMatrix = Matrix4.multiplyByUniformScale(modelMatrix, sphere.radius, modelMatrix);

            instanceSphere.modelMatrix = modelMatrix;
            instanceSphere.attributes.color = ColorGeometryInstanceAttribute.fromColor(color);

            primitive = createDebugPrimitive(instanceSphere);
            return primitive;
        };

        debugDestroyPrimitive = function() {
            if (defined(primitive)) {
                primitive.destroy();
                primitive = undefined;
                previousVolume = undefined;
            }
        };
    })();

    var otherPassesInitialColor = new Cartesian4(0.0, 0.0, 0.0, 0.0);

    function addDrawCommandsForTile(tileProvider, tile, frameState) {
        var surfaceTile = tile.data;
        var creditDisplay = frameState.creditDisplay;

        var terrainData = surfaceTile.terrainData;
        if (defined(terrainData) && defined(terrainData.credits)) {
            var tileCredits = terrainData.credits;
            for (var tileCreditIndex = 0,
                     tileCreditLength = tileCredits.length; tileCreditIndex < tileCreditLength; ++tileCreditIndex) {
                creditDisplay.addCredit(tileCredits[tileCreditIndex]);
            }
        }

        var maxTextures = ContextLimits.maximumTextureImageUnits;

        var waterMaskTexture = surfaceTile.waterMaskTexture;
        var showReflectiveOcean = tileProvider.hasWaterMask && defined(waterMaskTexture);
        var oceanNormalMap = tileProvider.oceanNormalMap;
        var showOceanWaves = showReflectiveOcean && defined(oceanNormalMap);
        var hasVertexNormals = tileProvider.terrainProvider.ready && tileProvider.terrainProvider.hasVertexNormals;
        var enableFog = frameState.fog.enabled;
        var castShadows = ShadowMode.castShadows(tileProvider.shadows);
        var receiveShadows = ShadowMode.receiveShadows(tileProvider.shadows);

        if (showReflectiveOcean) {
            --maxTextures;
        }
        if (showOceanWaves) {
            --maxTextures;
        }

        var rtc = surfaceTile.center;
        var encoding = surfaceTile.pickTerrain.mesh.encoding;

        // Not used in 3D.
        var tileRectangle = tileRectangleScratch;

        // Only used for Mercator projections.
        var southLatitude = 0.0;
        var northLatitude = 0.0;
        var southMercatorY = 0.0;
        var oneOverMercatorHeight = 0.0;

        var useWebMercatorProjection = false;

        if (frameState.mode !== SceneMode.SCENE3D) {
            var projection = frameState.mapProjection;
            var southwest = projection.project(Rectangle.southwest(tile.rectangle), southwestScratch);
            var northeast = projection.project(Rectangle.northeast(tile.rectangle), northeastScratch);

            tileRectangle.x = southwest.x;
            tileRectangle.y = southwest.y;
            tileRectangle.z = northeast.x;
            tileRectangle.w = northeast.y;

            // In 2D and Columbus View, use the center of the tile for RTC rendering.
            if (frameState.mode !== SceneMode.MORPHING) {
                rtc = rtcScratch;
                rtc.x = 0.0;
                rtc.y = (tileRectangle.z + tileRectangle.x) * 0.5;
                rtc.z = (tileRectangle.w + tileRectangle.y) * 0.5;
                tileRectangle.x -= rtc.y;
                tileRectangle.y -= rtc.z;
                tileRectangle.z -= rtc.y;
                tileRectangle.w -= rtc.z;
            }

            if (frameState.mode === SceneMode.SCENE2D && encoding.quantization === TerrainQuantization.BITS12) {
                // In 2D, the texture coordinates of the tile are interpolated over the rectangle to get the position in the vertex shader.
                // When the texture coordinates are quantized, error is introduced. This can be seen through the 1px wide cracking
                // between the quantized tiles in 2D. To compensate for the error, move the expand the rectangle in each direction by
                // half the error amount.
                var epsilon = (1.0 / (Math.pow(2.0, 12.0) - 1.0)) * 0.5;
                var widthEpsilon = (tileRectangle.z - tileRectangle.x) * epsilon;
                var heightEpsilon = (tileRectangle.w - tileRectangle.y) * epsilon;
                tileRectangle.x -= widthEpsilon;
                tileRectangle.y -= heightEpsilon;
                tileRectangle.z += widthEpsilon;
                tileRectangle.w += heightEpsilon;
            }

            if (projection instanceof WebMercatorProjection) {
                southLatitude = tile.rectangle.south;
                northLatitude = tile.rectangle.north;

                southMercatorY = WebMercatorProjection.geodeticLatitudeToMercatorAngle(southLatitude);

                oneOverMercatorHeight = 1.0 / (WebMercatorProjection.geodeticLatitudeToMercatorAngle(northLatitude) - southMercatorY);

                useWebMercatorProjection = true;
            }
        }

        var tileImageryCollection = surfaceTile.imagery;
        var imageryIndex = 0;
        var imageryLen = tileImageryCollection.length;

        var firstPassRenderState = tileProvider._renderState;
        var otherPassesRenderState = tileProvider._blendRenderState;
        var renderState = firstPassRenderState;

        var initialColor = tileProvider._firstPassInitialColor;

        var context = frameState.context;

        if (!defined(tileProvider._debug.boundingSphereTile)) {
            debugDestroyPrimitive();
        }

        do {
            var numberOfDayTextures = 0;

            var command;
            var uniformMap;

            if (tileProvider._drawCommands.length <= tileProvider._usedDrawCommands) {
                command = new DrawCommand();
                command.owner = tile;
                command.cull = false;
                command.boundingVolume = new BoundingSphere();
                command.orientedBoundingBox = undefined;

                uniformMap = createTileUniformMap(frameState);

                tileProvider._drawCommands.push(command);
                tileProvider._uniformMaps.push(uniformMap);
            } else {
                command = tileProvider._drawCommands[tileProvider._usedDrawCommands];
                uniformMap = tileProvider._uniformMaps[tileProvider._usedDrawCommands];
            }

            command.owner = tile;

            ++tileProvider._usedDrawCommands;

            if (tile === tileProvider._debug.boundingSphereTile) {
                // If a debug primitive already exists for this tile, it will not be
                // re-created, to avoid allocation every frame. If it were possible
                // to have more than one selected tile, this would have to change.
                if (defined(surfaceTile.orientedBoundingBox)) {
                    getDebugOrientedBoundingBox(surfaceTile.orientedBoundingBox, Color.RED).update(frameState);
                } else if (defined(surfaceTile.boundingSphere3D)) {
                    getDebugBoundingSphere(surfaceTile.boundingSphere3D, Color.RED).update(frameState);
                }
            }

            var uniformMapProperties = uniformMap.properties;
            Cartesian4.clone(initialColor, uniformMapProperties.initialColor);
            uniformMapProperties.oceanNormalMap = oceanNormalMap;
            uniformMapProperties.lightingFadeDistance.x = tileProvider.lightingFadeOutDistance;
            uniformMapProperties.lightingFadeDistance.y = tileProvider.lightingFadeInDistance;
            uniformMapProperties.zoomedOutOceanSpecularIntensity = tileProvider.zoomedOutOceanSpecularIntensity;

            uniformMapProperties.center3D = surfaceTile.center;
            Cartesian3.clone(rtc, uniformMapProperties.rtc);

            Cartesian4.clone(tileRectangle, uniformMapProperties.tileRectangle);
            uniformMapProperties.southAndNorthLatitude.x = southLatitude;
            uniformMapProperties.southAndNorthLatitude.y = northLatitude;
            uniformMapProperties.southMercatorYAndOneOverHeight.x = southMercatorY;
            uniformMapProperties.southMercatorYAndOneOverHeight.y = oneOverMercatorHeight;

            // For performance, use fog in the shader only when the tile is in fog.
            var applyFog = enableFog && CesiumMath.fog(tile._distance, frameState.fog.density) > CesiumMath.EPSILON3;

            var applyBrightness = false;
            var applyContrast = false;
            var applyHue = false;
            var applySaturation = false;
            var applyGamma = false;
            var applyAlpha = false;
            var applySplit = false;

            while (numberOfDayTextures < maxTextures && imageryIndex < imageryLen) {
                var tileImagery = tileImageryCollection[imageryIndex];
                var imagery = tileImagery.readyImagery;
                ++imageryIndex;

                if (!defined(imagery) || imagery.imageryLayer.alpha === 0.0) {
                    continue;
                }

                var texture = tileImagery.useWebMercatorT ? imagery.textureWebMercator : imagery.texture;

                //>>includeStart('debug', pragmas.debug);
                if (!defined(texture)) {
                    // Our "ready" texture isn't actually ready.  This should never happen.
                    //
                    // Side note: It IS possible for it to not be in the READY ImageryState, though.
                    // This can happen when a single imagery tile is shared by two terrain tiles (common)
                    // and one of them (A) needs a geographic version of the tile because it is near the poles,
                    // and the other (B) does not.  B can and will transition the imagery tile to the READY state
                    // without reprojecting to geographic.  Then, later, A will deem that same tile not-ready-yet
                    // because it only has the Web Mercator texture, and flip it back to the TRANSITIONING state.
                    // The imagery tile won't be in the READY state anymore, but it's still READY enough for B's
                    // purposes.
                    throw new DeveloperError('readyImagery is not actually ready!');
                }
                //>>includeEnd('debug');

                var imageryLayer = imagery.imageryLayer;

                if (!defined(tileImagery.textureTranslationAndScale)) {
                    tileImagery.textureTranslationAndScale = imageryLayer._calculateTextureTranslationAndScale(tile, tileImagery);
                }

                uniformMapProperties.dayTextures[numberOfDayTextures] = texture;
                uniformMapProperties.dayTextureTranslationAndScale[numberOfDayTextures] = tileImagery.textureTranslationAndScale;
                uniformMapProperties.dayTextureTexCoordsRectangle[numberOfDayTextures] = tileImagery.textureCoordinateRectangle;
                uniformMapProperties.dayTextureUseWebMercatorT[numberOfDayTextures] = tileImagery.useWebMercatorT;

                uniformMapProperties.dayTextureAlpha[numberOfDayTextures] = imageryLayer.alpha;
                applyAlpha = applyAlpha || uniformMapProperties.dayTextureAlpha[numberOfDayTextures] !== 1.0;

                uniformMapProperties.dayTextureBrightness[numberOfDayTextures] = imageryLayer.brightness;
                applyBrightness = applyBrightness || uniformMapProperties.dayTextureBrightness[numberOfDayTextures] !== ImageryLayer.DEFAULT_BRIGHTNESS;

                uniformMapProperties.dayTextureContrast[numberOfDayTextures] = imageryLayer.contrast;
                applyContrast = applyContrast || uniformMapProperties.dayTextureContrast[numberOfDayTextures] !== ImageryLayer.DEFAULT_CONTRAST;

                uniformMapProperties.dayTextureHue[numberOfDayTextures] = imageryLayer.hue;
                applyHue = applyHue || uniformMapProperties.dayTextureHue[numberOfDayTextures] !== ImageryLayer.DEFAULT_HUE;

                uniformMapProperties.dayTextureSaturation[numberOfDayTextures] = imageryLayer.saturation;
                applySaturation = applySaturation || uniformMapProperties.dayTextureSaturation[numberOfDayTextures] !== ImageryLayer.DEFAULT_SATURATION;

                uniformMapProperties.dayTextureOneOverGamma[numberOfDayTextures] = 1.0 / imageryLayer.gamma;
                applyGamma = applyGamma || uniformMapProperties.dayTextureOneOverGamma[numberOfDayTextures] !== 1.0 / ImageryLayer.DEFAULT_GAMMA;

                uniformMapProperties.dayTextureSplit[numberOfDayTextures] = imageryLayer.splitDirection;
                applySplit = applySplit || uniformMapProperties.dayTextureSplit[numberOfDayTextures] !== 0.0;

                if (defined(imagery.credits)) {
                    var credits = imagery.credits;
                    for (var creditIndex = 0, creditLength = credits.length; creditIndex < creditLength; ++creditIndex) {
                        creditDisplay.addCredit(credits[creditIndex]);
                    }
                }

                ++numberOfDayTextures;
            }

            // trim texture array to the used length so we don't end up using old textures
            // which might get destroyed eventually
            uniformMapProperties.dayTextures.length = numberOfDayTextures;
            uniformMapProperties.waterMask = waterMaskTexture;
            Cartesian4.clone(surfaceTile.waterMaskTranslationAndScale, uniformMapProperties.waterMaskTranslationAndScale);

            uniformMapProperties.minMaxHeight.x = encoding.minimumHeight;
            uniformMapProperties.minMaxHeight.y = encoding.maximumHeight;
            Matrix4.clone(encoding.matrix, uniformMapProperties.scaleAndBias);

            command.shaderProgram = tileProvider._surfaceShaderSet.getShaderProgram(frameState, surfaceTile, numberOfDayTextures, applyBrightness, applyContrast, applyHue, applySaturation, applyGamma, applyAlpha, applySplit, showReflectiveOcean, showOceanWaves, tileProvider.enableLighting, hasVertexNormals, useWebMercatorProjection, applyFog);
            command.castShadows = castShadows;
            command.receiveShadows = receiveShadows;
            command.renderState = renderState;
            command.primitiveType = PrimitiveType.TRIANGLES;
            command.vertexArray = surfaceTile.vertexArray;
            command.uniformMap = uniformMap;
            command.pass = Pass.GLOBE;

            if (tileProvider._debug.wireframe) {
                createWireframeVertexArrayIfNecessary(context, tileProvider, tile);
                if (defined(surfaceTile.wireframeVertexArray)) {
                    command.vertexArray = surfaceTile.wireframeVertexArray;
                    command.primitiveType = PrimitiveType.LINES;
                }
            }

            var boundingVolume = command.boundingVolume;
            var orientedBoundingBox = command.orientedBoundingBox;

            if (frameState.mode !== SceneMode.SCENE3D) {
                BoundingSphere.fromRectangleWithHeights2D(tile.rectangle, frameState.mapProjection, surfaceTile.minimumHeight, surfaceTile.maximumHeight, boundingVolume);
                Cartesian3.fromElements(boundingVolume.center.z, boundingVolume.center.x, boundingVolume.center.y, boundingVolume.center);

                if (frameState.mode === SceneMode.MORPHING) {
                    boundingVolume = BoundingSphere.union(surfaceTile.boundingSphere3D, boundingVolume, boundingVolume);
                }
            } else {
                command.boundingVolume = BoundingSphere.clone(surfaceTile.boundingSphere3D, boundingVolume);
                command.orientedBoundingBox = OrientedBoundingBox.clone(surfaceTile.orientedBoundingBox, orientedBoundingBox);
            }

            frameState.commandList.push(command);

            renderState = otherPassesRenderState;
            initialColor = otherPassesInitialColor;
        } while (imageryIndex < imageryLen);
    }

    function addPickCommandsForTile(tileProvider, drawCommand, frameState) {
        var pickCommand;
        if (tileProvider._pickCommands.length <= tileProvider._usedPickCommands) {
            pickCommand = new DrawCommand();
            pickCommand.cull = false;

            tileProvider._pickCommands.push(pickCommand);
        } else {
            pickCommand = tileProvider._pickCommands[tileProvider._usedPickCommands];
        }

        ++tileProvider._usedPickCommands;

        var surfaceTile = drawCommand.owner.data;
        var useWebMercatorProjection = frameState.projection instanceof WebMercatorProjection;

        pickCommand.shaderProgram = tileProvider._surfaceShaderSet.getPickShaderProgram(frameState, surfaceTile, useWebMercatorProjection);
        pickCommand.renderState = tileProvider._pickRenderState;

        pickCommand.owner = drawCommand.owner;
        pickCommand.primitiveType = drawCommand.primitiveType;
        pickCommand.vertexArray = drawCommand.vertexArray;
        pickCommand.uniformMap = drawCommand.uniformMap;
        pickCommand.boundingVolume = drawCommand.boundingVolume;
        pickCommand.orientedBoundingBox = drawCommand.orientedBoundingBox;
        pickCommand.pass = drawCommand.pass;

        frameState.commandList.push(pickCommand);
    }

    return GlobeSurfaceTileProvider;
});<|MERGE_RESOLUTION|>--- conflicted
+++ resolved
@@ -617,12 +617,8 @@
             var startIndex = -1;
             var tileImageryCollection = tile.data.imagery;
             var length = tileImageryCollection.length;
-<<<<<<< HEAD
-            for (var i = 0; i < length; ++i) {
-=======
             var i;
             for (i = 0; i < length; ++i) {
->>>>>>> 4a45fe95
                 tileImagery = tileImageryCollection[i];
                 imagery = defaultValue(tileImagery.readyImagery, tileImagery.loadingImagery);
                 if (imagery.imageryLayer === layer) {
@@ -636,17 +632,9 @@
                 tileImagery = tileImageryCollection[endIndex];
                 imagery = defined(tileImagery) ? defaultValue(tileImagery.readyImagery, tileImagery.loadingImagery) : undefined;
                 if (!defined(imagery) || imagery.imageryLayer !== layer) {
-<<<<<<< HEAD
-                    if (layer._createTileImagerySkeletons(tile, terrainProvider, endIndex)) {
-                        return false; // Don't remove the callback
-                    } else {
-                        return true; // Something went wrong, so remove the callback
-                    }
-=======
                     // Return false to keep the callback if we have to wait on the skeletons
                     // Return true to remove the callback if something went wrong
                     return !(layer._createTileImagerySkeletons(tile, terrainProvider, endIndex));
->>>>>>> 4a45fe95
                 }
 
                 for (i = startIndex; i < endIndex; ++i) {
