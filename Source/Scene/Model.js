--- conflicted
+++ resolved
@@ -459,14 +459,11 @@
         this._nodeCommands = [];
         this._pickIds = [];
 
-<<<<<<< HEAD
-=======
         // CESIUM_RTC extension
         this._rtcCenter = undefined;    // in world coordinates
         this._rtcCenterEye = undefined; // in eye coordinates
     };
 
->>>>>>> 61c8ed63
     defineProperties(Model.prototype, {
         /**
          * The object for the glTF JSON, including properties with default values omitted
