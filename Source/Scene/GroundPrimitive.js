/*global define*/
define([
        '../Core/AssociativeArray',
        '../Core/BoundingSphere',
        '../Core/buildModuleUrl',
        '../Core/Cartesian2',
        '../Core/Cartesian3',
        '../Core/Cartographic',
        '../Core/Color',
        '../Core/ColorGeometryInstanceAttribute',
        '../Core/defaultValue',
        '../Core/defined',
        '../Core/defineProperties',
        '../Core/deprecationWarning',
        '../Core/destroyObject',
        '../Core/DeveloperError',
        '../Core/GeographicTilingScheme',
        '../Core/GeometryInstance',
        '../Core/isArray',
        '../Core/loadJson',
        '../Core/Math',
        '../Core/Matrix3',
        '../Core/Matrix4',
        '../Core/OrientedBoundingBox',
        '../Core/PolygonGeometry',
        '../Core/Rectangle',
        '../Renderer/DrawCommand',
        '../Renderer/RenderState',
        '../Renderer/ShaderProgram',
        '../Renderer/ShaderSource',
        '../Shaders/ShadowVolumeFS',
        '../Shaders/ShadowVolumeVS',
        '../ThirdParty/when',
        './BlendingState',
        './DepthFunction',
        './Pass',
        './PerInstanceColorAppearance',
        './Primitive',
        './SceneMode',
        './StencilFunction',
        './StencilOperation'
    ], function(
        AssociativeArray,
        BoundingSphere,
        buildModuleUrl,
        Cartesian2,
        Cartesian3,
        Cartographic,
        Color,
        ColorGeometryInstanceAttribute,
        defaultValue,
        defined,
        defineProperties,
        deprecationWarning,
        destroyObject,
        DeveloperError,
        GeographicTilingScheme,
        GeometryInstance,
        isArray,
        loadJson,
        CesiumMath,
        Matrix3,
        Matrix4,
        OrientedBoundingBox,
        PolygonGeometry,
        Rectangle,
        DrawCommand,
        RenderState,
        ShaderProgram,
        ShaderSource,
        ShadowVolumeFS,
        ShadowVolumeVS,
        when,
        BlendingState,
        DepthFunction,
        Pass,
        PerInstanceColorAppearance,
        Primitive,
        SceneMode,
        StencilFunction,
        StencilOperation) {
    'use strict';

    /**
     * A ground primitive represents geometry draped over the terrain in the {@link Scene}.  The geometry must be from a single {@link GeometryInstance}.
     * Batching multiple geometries is not yet supported.
     * <p>
     * A primitive combines the geometry instance with an {@link Appearance} that describes the full shading, including
     * {@link Material} and {@link RenderState}.  Roughly, the geometry instance defines the structure and placement,
     * and the appearance defines the visual characteristics.  Decoupling geometry and appearance allows us to mix
     * and match most of them and add a new geometry or appearance independently of each other. Only the {@link PerInstanceColorAppearance}
     * is supported at this time.
     * </p>
     * <p>
     * Because of the cutting edge nature of this feature in WebGL, it requires the EXT_frag_depth extension, which is currently only supported in Chrome,
     * Firefox, and Edge. Apple support is expected in iOS 9 and MacOS Safari 9. Android support varies by hardware and IE11 will most likely never support
     * it. You can use webglreport.com to verify support for your hardware.
     * </p>
     * <p>
     * Valid geometries are {@link CircleGeometry}, {@link CorridorGeometry}, {@link EllipseGeometry}, {@link PolygonGeometry}, and {@link RectangleGeometry}.
     * </p>
     *
     * @alias GroundPrimitive
     * @constructor
     *
     * @param {Object} [options] Object with the following properties:
     * @param {Array|GeometryInstance} [options.geometryInstances] The geometry instances to render.
     * @param {Boolean} [options.show=true] Determines if this primitive will be shown.
     * @param {Boolean} [options.vertexCacheOptimize=false] When <code>true</code>, geometry vertices are optimized for the pre and post-vertex-shader caches.
     * @param {Boolean} [options.interleave=false] When <code>true</code>, geometry vertex attributes are interleaved, which can slightly improve rendering performance but increases load time.
     * @param {Boolean} [options.compressVertices=true] When <code>true</code>, the geometry vertices are compressed, which will save memory.
     * @param {Boolean} [options.releaseGeometryInstances=true] When <code>true</code>, the primitive does not keep a reference to the input <code>geometryInstances</code> to save memory.
     * @param {Boolean} [options.allowPicking=true] When <code>true</code>, each geometry instance will only be pickable with {@link Scene#pick}.  When <code>false</code>, GPU memory is saved.
     * @param {Boolean} [options.asynchronous=true] Determines if the primitive will be created asynchronously or block until ready. If false initializeTerrainHeights() must be called first.
     * @param {Boolean} [options.debugShowBoundingVolume=false] For debugging only. Determines if this primitive's commands' bounding spheres are shown.
     * @param {Boolean} [options.debugShowShadowVolume=false] For debugging only. Determines if the shadow volume for each geometry in the primitive is drawn. Must be <code>true</code> on
     *                  creation for the volumes to be created before the geometry is released or options.releaseGeometryInstance must be <code>false</code>.
     *
     * @example
     * // Example 1: Create primitive with a single instance
     * var rectangleInstance = new Cesium.GeometryInstance({
     *   geometry : new Cesium.RectangleGeometry({
     *     rectangle : Cesium.Rectangle.fromDegrees(-140.0, 30.0, -100.0, 40.0)
     *   }),
     *   id : 'rectangle',
     *   attributes : {
     *     color : new Cesium.ColorGeometryInstanceAttribute(0.0, 1.0, 1.0, 0.5)
     *   }
     * });
     * scene.primitives.add(new Cesium.GroundPrimitive({
     *   geometryInstances : rectangleInstance
     * }));
     *
     * // Example 2: Batch instances
     * var color = new Cesium.ColorGeometryInstanceAttribute(0.0, 1.0, 1.0, 0.5); // Both instances must have the same color.
     * var rectangleInstance = new Cesium.GeometryInstance({
     *   geometry : new Cesium.RectangleGeometry({
     *     rectangle : Cesium.Rectangle.fromDegrees(-140.0, 30.0, -100.0, 40.0)
     *   }),
     *   id : 'rectangle',
     *   attributes : {
     *     color : color
     *   }
     * });
     * var ellipseInstance = new Cesium.GeometryInstance({
     *     geometry : new Cesium.EllipseGeometry({
     *         center : Cesium.Cartesian3.fromDegrees(-105.0, 40.0),
     *         semiMinorAxis : 300000.0,
     *         semiMajorAxis : 400000.0
     *     }),
     *     id : 'ellipse',
     *     attributes : {
     *         color : color
     *     }
     * });
     * scene.primitives.add(new Cesium.GroundPrimitive({
     *   geometryInstances : [rectangleInstance, ellipseInstance]
     * }));
     *
     * @see Primitive
     * @see GeometryInstance
     * @see Appearance
     */
    function GroundPrimitive(options) {
        options = defaultValue(options, defaultValue.EMPTY_OBJECT);

        /**
         * The geometry instance rendered with this primitive.  This may
         * be <code>undefined</code> if <code>options.releaseGeometryInstances</code>
         * is <code>true</code> when the primitive is constructed.
         * <p>
         * Changing this property after the primitive is rendered has no effect.
         * </p>
         * <p>
         * Because of the rendering technique used, all geometry instances must be the same color.
         * If there is an instance with a differing color, a <code>DeveloperError</code> will be thrown
         * on the first attempt to render.
         * </p>
         *
         * @type {Array|GeometryInstance}
         *
         * @default undefined
         */
        this.geometryInstances = options.geometryInstances;
        /**
         * Determines if the primitive will be shown.  This affects all geometry
         * instances in the primitive.
         *
         * @type {Boolean}
         *
         * @default true
         */
        this.show = defaultValue(options.show, true);
        /**
         * This property is for debugging only; it is not for production use nor is it optimized.
         * <p>
         * Draws the bounding sphere for each draw command in the primitive.
         * </p>
         *
         * @type {Boolean}
         *
         * @default false
         */
        this.debugShowBoundingVolume = defaultValue(options.debugShowBoundingVolume, false);

        /**
         * This property is for debugging only; it is not for production use nor is it optimized.
         * <p>
         * Draws the shadow volume for each geometry in the primitive. Must be <code>true</code> on
         * creation for the volumes to be created before the geometry is released or releaseGeometryInstances
         * must be <code>false</code>
         * </p>
         *
         * @type {Boolean}
         *
         * @default false
         */
        this.debugShowShadowVolume = defaultValue(options.debugShowShadowVolume, false);

        this._sp = undefined;
        this._spPick = undefined;

        this._rsStencilPreloadPass = undefined;
        this._rsStencilDepthPass = undefined;
        this._rsColorPass = undefined;
        this._rsPickPass = undefined;

        this._uniformMap = {};

        this._boundingVolumes = [];
        this._boundingVolumes2D = [];

        this._ready = false;
        this._readyPromise = when.defer();

        this._primitive = undefined;
        this._debugPrimitive = undefined;

        this._maxHeight = undefined;
        this._minHeight = undefined;

        this._maxTerrainHeight = GroundPrimitive._defaultMaxTerrainHeight;
        this._minTerrainHeight = GroundPrimitive._defaultMinTerrainHeight;

        this._boundingSpheresKeys = [];
        this._boundingSpheres = [];

        var appearance = new PerInstanceColorAppearance({
            flat : true
        });

        var readOnlyAttributes;
        if (defined(this.geometryInstances) && isArray(this.geometryInstances) && this.geometryInstances.length > 1) {
            readOnlyAttributes = readOnlyInstanceAttributesScratch;
        }

        this._primitiveOptions = {
            geometryInstances : undefined,
            appearance : appearance,
            vertexCacheOptimize : defaultValue(options.vertexCacheOptimize, false),
            interleave : defaultValue(options.interleave, false),
            releaseGeometryInstances : defaultValue(options.releaseGeometryInstances, true),
            allowPicking : defaultValue(options.allowPicking, true),
            asynchronous : defaultValue(options.asynchronous, true),
            compressVertices : defaultValue(options.compressVertices, true),
            _readOnlyInstanceAttributes : readOnlyAttributes,
            _createRenderStatesFunction : undefined,
            _createShaderProgramFunction : undefined,
            _createCommandsFunction : undefined,
            _createPickOffsets : true
        };
    }

    var readOnlyInstanceAttributesScratch = ['color'];

    defineProperties(GroundPrimitive.prototype, {
        /**
         * When <code>true</code>, geometry vertices are optimized for the pre and post-vertex-shader caches.
         *
         * @memberof GroundPrimitive.prototype
         *
         * @type {Boolean}
         * @readonly
         *
         * @default true
         */
        vertexCacheOptimize : {
            get : function() {
                return this._primitiveOptions.vertexCacheOptimize;
            }
        },

        /**
         * Determines if geometry vertex attributes are interleaved, which can slightly improve rendering performance.
         *
         * @memberof GroundPrimitive.prototype
         *
         * @type {Boolean}
         * @readonly
         *
         * @default false
         */
        interleave : {
            get : function() {
                return this._primitiveOptions.interleave;
            }
        },

        /**
         * When <code>true</code>, the primitive does not keep a reference to the input <code>geometryInstances</code> to save memory.
         *
         * @memberof GroundPrimitive.prototype
         *
         * @type {Boolean}
         * @readonly
         *
         * @default true
         */
        releaseGeometryInstances : {
            get : function() {
                return this._primitiveOptions.releaseGeometryInstances;
            }
        },

        /**
         * When <code>true</code>, each geometry instance will only be pickable with {@link Scene#pick}.  When <code>false</code>, GPU memory is saved.
         *
         * @memberof GroundPrimitive.prototype
         *
         * @type {Boolean}
         * @readonly
         *
         * @default true
         */
        allowPicking : {
            get : function() {
                return this._primitiveOptions.allowPicking;
            }
        },

        /**
         * Determines if the geometry instances will be created and batched on a web worker.
         *
         * @memberof GroundPrimitive.prototype
         *
         * @type {Boolean}
         * @readonly
         *
         * @default true
         */
        asynchronous : {
            get : function() {
                return this._primitiveOptions.asynchronous;
            }
        },

        /**
         * When <code>true</code>, geometry vertices are compressed, which will save memory.
         *
         * @memberof GroundPrimitive.prototype
         *
         * @type {Boolean}
         * @readonly
         *
         * @default true
         */
        compressVertices : {
            get : function() {
                return this._primitiveOptions.compressVertices;
            }
        },

        /**
         * Determines if the primitive is complete and ready to render.  If this property is
         * true, the primitive will be rendered the next time that {@link GroundPrimitive#update}
         * is called.
         *
         * @memberof GroundPrimitive.prototype
         *
         * @type {Boolean}
         * @readonly
         */
        ready : {
            get : function() {
                return this._ready;
            }
        },

        /**
         * Gets a promise that resolves when the primitive is ready to render.
         * @memberof GroundPrimitive.prototype
         * @type {Promise.<GroundPrimitive>}
         * @readonly
         */
        readyPromise : {
            get : function() {
                return this._readyPromise.promise;
            }
        }
    });

    /**
     * Determines if GroundPrimitive rendering is supported.
     *
     * @param {Scene} scene The scene.
     * @returns {Boolean} <code>true</code> if GroundPrimitives are supported; otherwise, returns <code>false</code>
     */
    GroundPrimitive.isSupported = function(scene) {
        return scene.context.fragmentDepth;
    };

    GroundPrimitive._defaultMaxTerrainHeight = 9000.0;
    GroundPrimitive._defaultMinTerrainHeight = -100000.0;

    GroundPrimitive._terrainHeights = undefined;
    GroundPrimitive._terrainHeightsMaxLevel = 6;

    function getComputeMaximumHeightFunction(primitive) {
        return function(granularity, ellipsoid) {
            var r = ellipsoid.maximumRadius;
            var delta = (r / Math.cos(granularity * 0.5)) - r;
            return primitive._maxHeight + delta;
        };
    }

    function getComputeMinimumHeightFunction(primitive) {
        return function(granularity, ellipsoid) {
            return primitive._minHeight;
        };
    }

    var stencilPreloadRenderState = {
        colorMask : {
            red : false,
            green : false,
            blue : false,
            alpha : false
        },
        stencilTest : {
            enabled : true,
            frontFunction : StencilFunction.ALWAYS,
            frontOperation : {
                fail : StencilOperation.KEEP,
                zFail : StencilOperation.DECREMENT_WRAP,
                zPass : StencilOperation.DECREMENT_WRAP
            },
            backFunction : StencilFunction.ALWAYS,
            backOperation : {
                fail : StencilOperation.KEEP,
                zFail : StencilOperation.INCREMENT_WRAP,
                zPass : StencilOperation.INCREMENT_WRAP
            },
            reference : 0,
            mask : ~0
        },
        depthTest : {
            enabled : false
        },
        depthMask : false
    };

    var stencilDepthRenderState = {
        colorMask : {
            red : false,
            green : false,
            blue : false,
            alpha : false
        },
        stencilTest : {
            enabled : true,
            frontFunction : StencilFunction.ALWAYS,
            frontOperation : {
                fail : StencilOperation.KEEP,
                zFail : StencilOperation.KEEP,
                zPass : StencilOperation.INCREMENT_WRAP
            },
            backFunction : StencilFunction.ALWAYS,
            backOperation : {
                fail : StencilOperation.KEEP,
                zFail : StencilOperation.KEEP,
                zPass : StencilOperation.DECREMENT_WRAP
            },
            reference : 0,
            mask : ~0
        },
        depthTest : {
            enabled : true,
            func : DepthFunction.LESS_OR_EQUAL
        },
        depthMask : false
    };

    var colorRenderState = {
        stencilTest : {
            enabled : true,
            frontFunction : StencilFunction.NOT_EQUAL,
            frontOperation : {
                fail : StencilOperation.KEEP,
                zFail : StencilOperation.KEEP,
                zPass : StencilOperation.DECREMENT_WRAP
            },
            backFunction : StencilFunction.NOT_EQUAL,
            backOperation : {
                fail : StencilOperation.KEEP,
                zFail : StencilOperation.KEEP,
                zPass : StencilOperation.DECREMENT_WRAP
            },
            reference : 0,
            mask : ~0
        },
        depthTest : {
            enabled : false
        },
        depthMask : false,
        blending : BlendingState.ALPHA_BLEND
    };

    var pickRenderState = {
        stencilTest : {
            enabled : true,
            frontFunction : StencilFunction.NOT_EQUAL,
            frontOperation : {
                fail : StencilOperation.KEEP,
                zFail : StencilOperation.KEEP,
                zPass : StencilOperation.DECREMENT_WRAP
            },
            backFunction : StencilFunction.NOT_EQUAL,
            backOperation : {
                fail : StencilOperation.KEEP,
                zFail : StencilOperation.KEEP,
                zPass : StencilOperation.DECREMENT_WRAP
            },
            reference : 0,
            mask : ~0
        },
        depthTest : {
            enabled : false
        },
        depthMask : false
    };

    var scratchBVCartesianHigh = new Cartesian3();
    var scratchBVCartesianLow = new Cartesian3();
    var scratchBVCartesian = new Cartesian3();
    var scratchBVCartographic = new Cartographic();
    var scratchBVRectangle = new Rectangle();
    var tilingScheme = new GeographicTilingScheme();
    var scratchCorners = [new Cartographic(), new Cartographic(), new Cartographic(), new Cartographic()];
    var scratchTileXY = new Cartesian2();

    function getRectangle(frameState, geometry) {
        var ellipsoid = frameState.mapProjection.ellipsoid;
        
        if (!defined(geometry.attributes) || !defined(geometry.attributes.position3DHigh)) {
            if (defined(geometry.rectangle)) {
                return geometry.rectangle;
            }

            return undefined;
        }

        var highPositions = geometry.attributes.position3DHigh.values;
        var lowPositions = geometry.attributes.position3DLow.values;
        var length = highPositions.length;

        var minLat = Number.POSITIVE_INFINITY;
        var minLon = Number.POSITIVE_INFINITY;
        var maxLat = Number.NEGATIVE_INFINITY;
        var maxLon = Number.NEGATIVE_INFINITY;

        for (var i = 0; i < length; i +=3) {
            var highPosition = Cartesian3.unpack(highPositions, i, scratchBVCartesianHigh);
            var lowPosition = Cartesian3.unpack(lowPositions, i, scratchBVCartesianLow);

            var position = Cartesian3.add(highPosition, lowPosition, scratchBVCartesian);
            var cartographic = ellipsoid.cartesianToCartographic(position, scratchBVCartographic);

            var latitude = cartographic.latitude;
            var longitude = cartographic.longitude;

            minLat = Math.min(minLat, latitude);
            minLon = Math.min(minLon, longitude);
            maxLat = Math.max(maxLat, latitude);
            maxLon = Math.max(maxLon, longitude);
        }

        var rectangle = scratchBVRectangle;
        rectangle.north = maxLat;
        rectangle.south = minLat;
        rectangle.east = maxLon;
        rectangle.west = minLon;

        return rectangle;
    }

    var scratchDiagonalCartesianNE = new Cartesian3();
    var scratchDiagonalCartesianSW = new Cartesian3();
    var scratchDiagonalCartographic = new Cartographic();
    var scratchCenterCartesian = new Cartesian3();
    var scratchSurfaceCartesian = new Cartesian3();

    function getTileXYLevel(rectangle) {
        Cartographic.fromRadians(rectangle.east, rectangle.north, 0.0, scratchCorners[0]);
        Cartographic.fromRadians(rectangle.west, rectangle.north, 0.0, scratchCorners[1]);
        Cartographic.fromRadians(rectangle.east, rectangle.south, 0.0, scratchCorners[2]);
        Cartographic.fromRadians(rectangle.west, rectangle.south, 0.0, scratchCorners[3]);

        // Determine which tile the bounding rectangle is in
        var lastLevelX = 0, lastLevelY = 0;
        var currentX = 0, currentY = 0;
        var maxLevel = GroundPrimitive._terrainHeightsMaxLevel;
        for(var i = 0; i <= maxLevel; ++i) {
            var failed = false;
            for(var j = 0; j < 4; ++j) {
                var corner = scratchCorners[j];
                tilingScheme.positionToTileXY(corner, i, scratchTileXY);
                if (j === 0) {
                    currentX = scratchTileXY.x;
                    currentY = scratchTileXY.y;
                } else if(currentX !== scratchTileXY.x || currentY !== scratchTileXY.y) {
                    failed = true;
                    break;
                }
            }

            if (failed) {
                break;
            }

            lastLevelX = currentX;
            lastLevelY = currentY;
        }

        if (i === 0) {
            return undefined;
        }

        return {
            x : lastLevelX,
            y : lastLevelY,
            level : (i > maxLevel) ? maxLevel : (i - 1)
        };
    }

    function setMinMaxTerrainHeights(primitive, rectangle, ellipsoid) {
        var xyLevel = getTileXYLevel(rectangle);

        // Get the terrain min/max for that tile
        var minTerrainHeight = GroundPrimitive._defaultMinTerrainHeight;
        var maxTerrainHeight = GroundPrimitive._defaultMaxTerrainHeight;
        if (defined(xyLevel)) {
            var key = xyLevel.level + '-' + xyLevel.x + '-' + xyLevel.y;
            var heights = GroundPrimitive._terrainHeights[key];
            if (defined(heights)) {
                minTerrainHeight = heights[0];
                maxTerrainHeight = heights[1];
            }

            // Compute min by taking the center of the NE->SW diagonal and finding distance to the surface
            ellipsoid.cartographicToCartesian(Rectangle.northeast(rectangle, scratchDiagonalCartographic),
                scratchDiagonalCartesianNE);
            ellipsoid.cartographicToCartesian(Rectangle.southwest(rectangle, scratchDiagonalCartographic),
                scratchDiagonalCartesianSW);

            Cartesian3.subtract(scratchDiagonalCartesianSW, scratchDiagonalCartesianNE, scratchCenterCartesian);
            Cartesian3.add(scratchDiagonalCartesianNE,
                Cartesian3.multiplyByScalar(scratchCenterCartesian, 0.5, scratchCenterCartesian), scratchCenterCartesian);
            var surfacePosition = ellipsoid.scaleToGeodeticSurface(scratchCenterCartesian, scratchSurfaceCartesian);
            if (defined(surfacePosition)) {
                var distance = Cartesian3.distance(scratchCenterCartesian, surfacePosition);
                minTerrainHeight = Math.min(minTerrainHeight, -distance);
            } else {
                minTerrainHeight = GroundPrimitive._defaultMinTerrainHeight;
            }
        }

        primitive._minTerrainHeight = Math.max(GroundPrimitive._defaultMinTerrainHeight, minTerrainHeight);
        primitive._maxTerrainHeight = maxTerrainHeight;
    }

    var scratchBoundingSphere = new BoundingSphere();
    function getInstanceBoundingSphere(rectangle, ellipsoid) {
        var xyLevel = getTileXYLevel(rectangle);

        // Get the terrain max for that tile
        var maxTerrainHeight = GroundPrimitive._defaultMaxTerrainHeight;
        if (defined(xyLevel)) {
            var key = xyLevel.level + '-' + xyLevel.x + '-' + xyLevel.y;
            var heights = GroundPrimitive._terrainHeights[key];
            if (defined(heights)) {
                maxTerrainHeight = heights[1];
            }
        }

        var result = BoundingSphere.fromRectangle3D(rectangle, ellipsoid, 0.0);
        BoundingSphere.fromRectangle3D(rectangle, ellipsoid, maxTerrainHeight, scratchBoundingSphere);
        
        return BoundingSphere.union(result, scratchBoundingSphere, result);
    }

    function createBoundingVolume(primitive, frameState, geometry) {
        var ellipsoid = frameState.mapProjection.ellipsoid;
        var rectangle = getRectangle(frameState, geometry);

        // Use an oriented bounding box by default, but switch to a bounding sphere if bounding box creation would fail.
        if (rectangle.width < CesiumMath.PI) {
            var obb = OrientedBoundingBox.fromRectangle(rectangle, primitive._maxHeight, primitive._minHeight, ellipsoid);
            primitive._boundingVolumes.push(obb);
        } else {
            var highPositions = geometry.attributes.position3DHigh.values;
            var lowPositions = geometry.attributes.position3DLow.values;
            primitive._boundingVolumes.push(BoundingSphere.fromEncodedCartesianVertices(highPositions, lowPositions));
        }

        if (!frameState.scene3DOnly) {
            var projection = frameState.mapProjection;
            var boundingVolume = BoundingSphere.fromRectangleWithHeights2D(rectangle, projection, primitive._maxHeight, primitive._minHeight);
            Cartesian3.fromElements(boundingVolume.center.z, boundingVolume.center.x, boundingVolume.center.y, boundingVolume.center);

            primitive._boundingVolumes2D.push(boundingVolume);
        }
    }

    function createRenderStates(primitive, context, appearance, twoPasses) {
        if (defined(primitive._rsStencilPreloadPass)) {
            return;
        }

        primitive._rsStencilPreloadPass = RenderState.fromCache(stencilPreloadRenderState);
        primitive._rsStencilDepthPass = RenderState.fromCache(stencilDepthRenderState);
        primitive._rsColorPass = RenderState.fromCache(colorRenderState);
        primitive._rsPickPass = RenderState.fromCache(pickRenderState);
    }

    function createShaderProgram(primitive, frameState, appearance) {
        if (defined(primitive._sp)) {
            return;
        }

        var context = frameState.context;

<<<<<<< HEAD
        var vs = Primitive._appendShowToShader(primitive._primitive, ShadowVolumeVS);
        vs = Primitive._appendDistanceDisplayConditionToShader(primitive._primitive, vs);
        vs = Primitive._modifyShaderPosition(primitive, vs, frameState.scene3DOnly);
=======
        var vs = ShadowVolumeVS;
        vs = primitive._primitive._batchTable.getVertexShaderCallback()(vs);
        vs = Primitive._modifyShaderPosition(primitive, vs, frameState.scene3DOnly);
        vs = Primitive._appendShowToShader(primitive._primitive, vs);
        vs = Primitive._updateColorAttribute(primitive._primitive, vs);
>>>>>>> aad9a76f

        var fs = ShadowVolumeFS;
        var attributeLocations = primitive._primitive._attributeLocations;

        primitive._sp = ShaderProgram.replaceCache({
            context : context,
            shaderProgram : primitive._sp,
            vertexShaderSource : vs,
            fragmentShaderSource : fs,
            attributeLocations : attributeLocations
        });

        if (primitive._primitive.allowPicking) {
            var vsPick = ShaderSource.createPickVertexShaderSource(vs);
            vsPick = Primitive._updatePickColorAttribute(vsPick);

            var pickFS = new ShaderSource({
                sources : [fs],
                pickColorQualifier : 'varying'
            });
            primitive._spPick = ShaderProgram.replaceCache({
                context : context,
                shaderProgram : primitive._spPick,
                vertexShaderSource : vsPick,
                fragmentShaderSource : pickFS,
                attributeLocations : attributeLocations
            });
        } else {
            primitive._spPick = ShaderProgram.fromCache({
                context : context,
                vertexShaderSource : vs,
                fragmentShaderSource : fs,
                attributeLocations : attributeLocations
            });
        }
    }

    function createColorCommands(groundPrimitive, colorCommands) {
        var primitive = groundPrimitive._primitive;
        var length = primitive._va.length * 3;
        colorCommands.length = length;

        var vaIndex = 0;
        var uniformMap = primitive._batchTable.getUniformMapCallback()(groundPrimitive._uniformMap);

        for (var i = 0; i < length; i += 3) {
            var vertexArray = primitive._va[vaIndex++];

            // stencil preload command
            var command = colorCommands[i];
            if (!defined(command)) {
                command = colorCommands[i] = new DrawCommand({
                    owner : groundPrimitive,
                    primitiveType : primitive._primitiveType
                });
            }

            command.vertexArray = vertexArray;
            command.renderState = groundPrimitive._rsStencilPreloadPass;
            command.shaderProgram = groundPrimitive._sp;
            command.uniformMap = uniformMap;
            command.pass = Pass.GROUND;

            // stencil depth command
            command = colorCommands[i + 1];
            if (!defined(command)) {
                command = colorCommands[i + 1] = new DrawCommand({
                    owner : groundPrimitive,
                    primitiveType : primitive._primitiveType
                });
            }

            command.vertexArray = vertexArray;
            command.renderState = groundPrimitive._rsStencilDepthPass;
            command.shaderProgram = groundPrimitive._sp;
            command.uniformMap = uniformMap;
            command.pass = Pass.GROUND;

            // color command
            command = colorCommands[i + 2];
            if (!defined(command)) {
                command = colorCommands[i + 2] = new DrawCommand({
                    owner : groundPrimitive,
                    primitiveType : primitive._primitiveType
                });
            }

            command.vertexArray = vertexArray;
            command.renderState = groundPrimitive._rsColorPass;
            command.shaderProgram = groundPrimitive._sp;
            command.uniformMap = uniformMap;
            command.pass = Pass.GROUND;
        }
    }

    function createPickCommands(groundPrimitive, pickCommands) {
        var primitive = groundPrimitive._primitive;
        var pickOffsets = primitive._pickOffsets;
        var length = pickOffsets.length * 3;
        pickCommands.length = length;

        var pickIndex = 0;
        var uniformMap = primitive._batchTable.getUniformMapCallback()(groundPrimitive._uniformMap);

        for (var j = 0; j < length; j += 3) {
            var pickOffset = pickOffsets[pickIndex++];

            var offset = pickOffset.offset;
            var count = pickOffset.count;
            var vertexArray = primitive._va[pickOffset.index];

            // stencil preload command
            var command = pickCommands[j];
            if (!defined(command)) {
                command = pickCommands[j] = new DrawCommand({
                    owner : groundPrimitive,
                    primitiveType : primitive._primitiveType
                });
            }

            command.vertexArray = vertexArray;
            command.offset = offset;
            command.count = count;
            command.renderState = groundPrimitive._rsStencilPreloadPass;
            command.shaderProgram = groundPrimitive._sp;
            command.uniformMap = uniformMap;
            command.pass = Pass.GROUND;

            // stencil depth command
            command = pickCommands[j + 1];
            if (!defined(command)) {
                command = pickCommands[j + 1] = new DrawCommand({
                    owner : groundPrimitive,
                    primitiveType : primitive._primitiveType
                });
            }

            command.vertexArray = vertexArray;
            command.offset = offset;
            command.count = count;
            command.renderState = groundPrimitive._rsStencilDepthPass;
            command.shaderProgram = groundPrimitive._sp;
            command.uniformMap = uniformMap;
            command.pass = Pass.GROUND;

            // color command
            command = pickCommands[j + 2];
            if (!defined(command)) {
                command = pickCommands[j + 2] = new DrawCommand({
                    owner : groundPrimitive,
                    primitiveType : primitive._primitiveType
                });
            }

            command.vertexArray = vertexArray;
            command.offset = offset;
            command.count = count;
            command.renderState = groundPrimitive._rsPickPass;
            command.shaderProgram = groundPrimitive._spPick;
            command.uniformMap = uniformMap;
            command.pass = Pass.GROUND;
        }
    }

    function createCommands(groundPrimitive, appearance, material, translucent, twoPasses, colorCommands, pickCommands) {
        createColorCommands(groundPrimitive, colorCommands);
        createPickCommands(groundPrimitive, pickCommands);
    }

    function updateAndQueueCommands(groundPrimitive, frameState, colorCommands, pickCommands, modelMatrix, cull, debugShowBoundingVolume, twoPasses) {
        var boundingVolumes;
        if (frameState.mode === SceneMode.SCENE3D) {
            boundingVolumes = groundPrimitive._boundingVolumes;
        } else if (frameState.mode !== SceneMode.SCENE3D && defined(groundPrimitive._boundingVolumes2D)) {
            boundingVolumes = groundPrimitive._boundingVolumes2D;
        }

        var commandList = frameState.commandList;
        var passes = frameState.passes;
        if (passes.render) {
            var colorLength = colorCommands.length;
            for (var j = 0; j < colorLength; ++j) {
                colorCommands[j].modelMatrix = modelMatrix;
                colorCommands[j].boundingVolume = boundingVolumes[Math.floor(j / 3)];
                colorCommands[j].cull = cull;
                colorCommands[j].debugShowBoundingVolume = debugShowBoundingVolume;

                commandList.push(colorCommands[j]);
            }
        }

        if (passes.pick) {
            var primitive = groundPrimitive._primitive;
            var pickOffsets = primitive._pickOffsets;
            var length = pickOffsets.length * 3;
            pickCommands.length = length;

            var pickIndex = 0;
            for (var k = 0; k < length; k += 3) {
                var pickOffset = pickOffsets[pickIndex++];
                var bv = boundingVolumes[pickOffset.index];

                pickCommands[k].modelMatrix = modelMatrix;
                pickCommands[k].boundingVolume = bv;
                pickCommands[k].cull = cull;

                pickCommands[k + 1].modelMatrix = modelMatrix;
                pickCommands[k + 1].boundingVolume = bv;
                pickCommands[k + 1].cull = cull;

                pickCommands[k + 2].modelMatrix = modelMatrix;
                pickCommands[k + 2].boundingVolume = bv;
                pickCommands[k + 2].cull = cull;

                commandList.push(pickCommands[k], pickCommands[k + 1], pickCommands[k + 2]);
            }
        }
    }

    GroundPrimitive._initialized = false;
    GroundPrimitive._initPromise = undefined;

    /**
     * Initializes the minimum and maximum terrain heights. This only needs to be called if you are creating the
     * GroundPrimitive asynchronously.
     *
     * @returns {Promise} A promise that will resolve once the terrain heights have been loaded.
     *
     */
    GroundPrimitive.initializeTerrainHeights = function() {
        var initPromise = GroundPrimitive._initPromise;
        if (defined(initPromise)) {
            return initPromise;
        }

        GroundPrimitive._initPromise = loadJson(buildModuleUrl('Assets/approximateTerrainHeights.json')).then(function(json) {
            GroundPrimitive._initialized = true;
            GroundPrimitive._terrainHeights = json;
        });

        return GroundPrimitive._initPromise;
    };

    /**
     * Called when {@link Viewer} or {@link CesiumWidget} render the scene to
     * get the draw commands needed to render this primitive.
     * <p>
     * Do not call this function directly.  This is documented just to
     * list the exceptions that may be propagated when the scene is rendered:
     * </p>
     *
     * @exception {DeveloperError} All instance geometries must have the same primitiveType.
     * @exception {DeveloperError} Appearance and material have a uniform with the same name.
     * @exception {DeveloperError} Not all of the geometry instances have the same color attribute.
     */
    GroundPrimitive.prototype.update = function(frameState) {
        var context = frameState.context;
        if (!context.fragmentDepth || !this.show || (!defined(this._primitive) && !defined(this.geometryInstances))) {
            return;
        }

        if (!GroundPrimitive._initialized) {
            //>>includeStart('debug', pragmas.debug);
            if (!this.asynchronous) {
                throw new DeveloperError('For synchronous GroundPrimitives, you must call GroundPrimitive.initializeTerrainHeights() and wait for the returned promise to resolve.');
            }
            //>>includeEnd('debug');

            GroundPrimitive.initializeTerrainHeights();
            return;
        }

        if (!defined(this._primitive)) {
            var primitiveOptions = this._primitiveOptions;
            var ellipsoid = frameState.mapProjection.ellipsoid;

            var instance;
            var geometry;
            var instanceType;

            var instances = isArray(this.geometryInstances) ? this.geometryInstances : [this.geometryInstances];
            var length = instances.length;
            var groundInstances = new Array(length);

            var i;
            var color;
            var rectangle;
            for (i = 0; i < length; ++i) {
                instance = instances[i];
                geometry = instance.geometry;
                var instanceRectangle = getRectangle(frameState, geometry);
                if (!defined(rectangle)) {
                    rectangle = instanceRectangle;
                } else {
                    if (defined(instanceRectangle)) {
                        Rectangle.union(rectangle, instanceRectangle, rectangle);
                    }
                }

                var id = instance.id;
                if (defined(id) && defined(instanceRectangle)) {
                    var boundingSphere = getInstanceBoundingSphere(instanceRectangle, ellipsoid);
                    this._boundingSpheresKeys.push(id);
                    this._boundingSpheres.push(boundingSphere);
                }

                instanceType = geometry.constructor;
                if (defined(instanceType) && defined(instanceType.createShadowVolume)) {
                    var attributes = instance.attributes;

                    //>>includeStart('debug', pragmas.debug);
                    if (!defined(attributes) || !defined(attributes.color)) {
                        throw new DeveloperError('Not all of the geometry instances have the same color attribute.');
                    } else if (defined(color) && !ColorGeometryInstanceAttribute.equals(color, attributes.color)) {
                        throw new DeveloperError('Not all of the geometry instances have the same color attribute.');
                    } else if (!defined(color)) {
                        color = attributes.color;
                    }
                    //>>includeEnd('debug');
                } else {
                    throw new DeveloperError('Not all of the geometry instances have GroundPrimitive support.');
                }
            }

            // Now compute the min/max heights for the primitive
            setMinMaxTerrainHeights(this, rectangle, frameState.mapProjection.ellipsoid);
            var exaggeration = frameState.terrainExaggeration;
            this._minHeight = this._minTerrainHeight * exaggeration;
            this._maxHeight = this._maxTerrainHeight * exaggeration;

            for (i = 0; i < length; ++i) {
                instance = instances[i];
                geometry = instance.geometry;
                instanceType = geometry.constructor;
                groundInstances[i] = new GeometryInstance({
                    geometry : instanceType.createShadowVolume(geometry, getComputeMinimumHeightFunction(this),
                        getComputeMaximumHeightFunction(this)),
                    attributes : instance.attributes,
                    id : instance.id,
                    pickPrimitive : this
                });
            }

            primitiveOptions.geometryInstances = groundInstances;

            var that = this;
            primitiveOptions._createBoundingVolumeFunction = function(frameState, geometry) {
                createBoundingVolume(that, frameState, geometry);
            };
            primitiveOptions._createRenderStatesFunction = function(primitive, context, appearance, twoPasses) {
                createRenderStates(that, context);
            };
            primitiveOptions._createShaderProgramFunction = function(primitive, frameState, appearance) {
                createShaderProgram(that, frameState);
            };
            primitiveOptions._createCommandsFunction = function(primitive, appearance, material, translucent, twoPasses, colorCommands, pickCommands) {
                createCommands(that, undefined, undefined, true, false, colorCommands, pickCommands);
            };
            primitiveOptions._updateAndQueueCommandsFunction = function(primitive, frameState, colorCommands, pickCommands, modelMatrix, cull, debugShowBoundingVolume, twoPasses) {
                updateAndQueueCommands(that, frameState, colorCommands, pickCommands, modelMatrix, cull, debugShowBoundingVolume, twoPasses);
            };

            this._primitive = new Primitive(primitiveOptions);
            this._primitive.readyPromise.then(function(primitive) {
                that._ready = true;

                if (that.releaseGeometryInstances) {
                    that.geometryInstances = undefined;
                }

                var error = primitive._error;
                if (!defined(error)) {
                    that._readyPromise.resolve(that);
                } else {
                    that._readyPromise.reject(error);
                }
            });
        }

        this._primitive.debugShowBoundingVolume = this.debugShowBoundingVolume;
        this._primitive.update(frameState);

        if (this.debugShowShadowVolume && !defined(this._debugPrimitive) && defined(this.geometryInstances)) {
            var debugInstances = isArray(this.geometryInstances) ? this.geometryInstances : [this.geometryInstances];
            var debugLength = debugInstances.length;
            var debugVolumeInstances = new Array(debugLength);

            for (var j = 0 ; j < debugLength; ++j) {
                var debugInstance = debugInstances[j];
                var debugGeometry = debugInstance.geometry;
                var debugInstanceType = debugGeometry.constructor;
                if (defined(debugInstanceType) && defined(debugInstanceType.createShadowVolume)) {
                    var debugColorArray = debugInstance.attributes.color.value;
                    var debugColor = Color.fromBytes(debugColorArray[0], debugColorArray[1], debugColorArray[2], debugColorArray[3]);
                    Color.subtract(new Color(1.0, 1.0, 1.0, 0.0), debugColor, debugColor);
                    debugVolumeInstances[j] = new GeometryInstance({
                        geometry : debugInstanceType.createShadowVolume(debugGeometry, getComputeMinimumHeightFunction(this), getComputeMaximumHeightFunction(this)),
                        attributes : {
                            color : ColorGeometryInstanceAttribute.fromColor(debugColor)
                        },
                        id : debugInstance.id,
                        pickPrimitive : this
                    });
                }
            }

            this._debugPrimitive = new Primitive({
                geometryInstances : debugVolumeInstances,
                releaseGeometryInstances : true,
                allowPicking : false,
                asynchronous : false,
                appearance : new PerInstanceColorAppearance({
                    flat : true
                })
            });
        }

        if (defined(this._debugPrimitive)) {
            if (this.debugShowShadowVolume) {
                this._debugPrimitive.update(frameState);
            } else {
                this._debugPrimitive.destroy();
                this._debugPrimitive = undefined;
            }
        }
    };

    /**
     * @private
     */
    GroundPrimitive.prototype.getBoundingSphere = function(id) {
        var index = this._boundingSpheresKeys.indexOf(id);
        if (index !== -1) {
            return this._boundingSpheres[index];
        }

        return undefined;
    };

    /**
     * Returns the modifiable per-instance attributes for a {@link GeometryInstance}.
     *
     * @param {Object} id The id of the {@link GeometryInstance}.
     * @returns {Object} The typed array in the attribute's format or undefined if the is no instance with id.
     *
     * @exception {DeveloperError} must call update before calling getGeometryInstanceAttributes.
     *
     * @example
     * var attributes = primitive.getGeometryInstanceAttributes('an id');
     * attributes.color = Cesium.ColorGeometryInstanceAttribute.toValue(Cesium.Color.AQUA);
     * attributes.show = Cesium.ShowGeometryInstanceAttribute.toValue(true);
     */
    GroundPrimitive.prototype.getGeometryInstanceAttributes = function(id) {
        //>>includeStart('debug', pragmas.debug);
        if (!defined(this._primitive)) {
            throw new DeveloperError('must call update before calling getGeometryInstanceAttributes');
        }
        //>>includeEnd('debug');
        return this._primitive.getGeometryInstanceAttributes(id);
    };

    /**
     * Returns true if this object was destroyed; otherwise, false.
     * <p>
     * If this object was destroyed, it should not be used; calling any function other than
     * <code>isDestroyed</code> will result in a {@link DeveloperError} exception.
     * </p>
     *
     * @returns {Boolean} <code>true</code> if this object was destroyed; otherwise, <code>false</code>.
     *
     * @see GroundPrimitive#destroy
     */
    GroundPrimitive.prototype.isDestroyed = function() {
        return false;
    };

    /**
     * Destroys the WebGL resources held by this object.  Destroying an object allows for deterministic
     * release of WebGL resources, instead of relying on the garbage collector to destroy this object.
     * <p>
     * Once an object is destroyed, it should not be used; calling any function other than
     * <code>isDestroyed</code> will result in a {@link DeveloperError} exception.  Therefore,
     * assign the return value (<code>undefined</code>) to the object as done in the example.
     * </p>
     *
     * @returns {undefined}
     *
     * @exception {DeveloperError} This object was destroyed, i.e., destroy() was called.
     *
     * @example
     * e = e && e.destroy();
     *
     * @see GroundPrimitive#isDestroyed
     */
    GroundPrimitive.prototype.destroy = function() {
        this._primitive = this._primitive && this._primitive.destroy();
        this._debugPrimitive = this._debugPrimitive && this._debugPrimitive.destroy();
        this._sp = this._sp && this._sp.destroy();
        this._spPick = this._spPick && this._spPick.destroy();
        return destroyObject(this);
    };

    return GroundPrimitive;
});<|MERGE_RESOLUTION|>--- conflicted
+++ resolved
@@ -739,17 +739,12 @@
 
         var context = frameState.context;
 
-<<<<<<< HEAD
-        var vs = Primitive._appendShowToShader(primitive._primitive, ShadowVolumeVS);
+        var vs = ShadowVolumeVS;
+        vs = primitive._primitive._batchTable.getVertexShaderCallback()(vs);
+        vs = Primitive._appendShowToShader(primitive._primitive, vs);
         vs = Primitive._appendDistanceDisplayConditionToShader(primitive._primitive, vs);
         vs = Primitive._modifyShaderPosition(primitive, vs, frameState.scene3DOnly);
-=======
-        var vs = ShadowVolumeVS;
-        vs = primitive._primitive._batchTable.getVertexShaderCallback()(vs);
-        vs = Primitive._modifyShaderPosition(primitive, vs, frameState.scene3DOnly);
-        vs = Primitive._appendShowToShader(primitive._primitive, vs);
         vs = Primitive._updateColorAttribute(primitive._primitive, vs);
->>>>>>> aad9a76f
 
         var fs = ShadowVolumeFS;
         var attributeLocations = primitive._primitive._attributeLocations;
