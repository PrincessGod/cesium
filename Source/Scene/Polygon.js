--- conflicted
+++ resolved
@@ -500,16 +500,10 @@
                 var fsSource =
                     '#line 0\n' +
                     Noise +
-<<<<<<< HEAD
                     '#line 0\n' +
-                    this.material._getShaderSource() +
+                    this._material._getShaderSource() +
+                    (this._affectedByLighting ? '#define AFFECTED_BY_LIGHTING 1\n' : '') +
                     '#line 0\n' +
-=======
-                    "#line 0\n" +
-                    this._material._getShaderSource() +
-                    (this._affectedByLighting ? "#define AFFECTED_BY_LIGHTING 1\n" : "") +
-                    "#line 0\n" +
->>>>>>> 0e861e8d
                     PolygonFS;
 
                 this._sp = this._sp && this._sp.release();
