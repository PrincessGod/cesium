/*global define*/
define([
        '../Core/Color',
        '../Core/freezeObject'
    ], function(
        Color,
        freezeObject) {
    "use strict";

    /**
     * Represents a command to the renderer for clearing a framebuffer.
     *
     * @alias ClearCommand
     * @constructor
     *
     * @see DrawCommand
     * @see PassState
     */
    var ClearCommand = function() {
        /**
         * The value to clear the color buffer to.  When <code>undefined</code>, the color buffer is not cleared.
         *
         * @type Color
         * @default undefined
         */
        this.color = undefined;

        /**
<<<<<<< HEAD
         * The clear state.  If this property is undefined, a default clear state is used.
         *
         * @type Object
         *
         * @default undefined
=======
         * The value to clear the depth buffer to.  When <code>undefined</code>, the depth buffer is not cleared.
         *
         * @type Number
         * @default undefined
         */
        this.depth = undefined;

        /**
         * The value to clear the stencil buffer to.  When <code>undefined</code>, the stencil buffer is not cleared.
         *
         * @type Number
         * @default undefined
         */
        this.stencil = undefined;

        /**
         * The render state to apply when executing the clear command.  The following states affect clearing:
         * scissor test, color mask, depth mask, stencil mask, and dither.  When the render state is
         * <code>undefined</code>, the default render state is used.
         *
         * @type Object
         * @default undefined
         *
         * @see Context#createRenderState
>>>>>>> 86022e23
         */
        this.renderState = undefined;

        /**
         * The framebuffer to clear.
         *
         * @type Framebuffer
<<<<<<< HEAD
         *
         * @default undefined
         */
        this.framebuffer = framebuffer;

        /**
         * The object who created this command.  This is useful for debugging command
         * execution; it allows you to see who created a command when you only have a
         * reference to the command, and can be used to selectively execute commands
         * with {@link Scene#debugCommandFilter}.
         *
         * @type Object
         *
         * @default undefined
         *
         * @see Scene#debugCommandFilter
         */
        this.owner = undefined;
=======
         * @default undefined
         */
        this.framebuffer = undefined;
>>>>>>> 86022e23
    };

    var all = new ClearCommand();
    all.color = new Color(0.0, 0.0, 0.0, 0.0);
    all.depth = 1.0;
    all.stencil = 0.0;

    /**
     * Clears color to (0.0, 0.0, 0.0, 0.0); depth to 1.0; and stencil to 0.
     *
     * @constant
     * @type {ClearCommand}
     */
    ClearCommand.ALL = freezeObject(all);

    /**
     * Executes the clear command.
     *
     * @memberof ClearCommand
     *
     * @param {Context} context The renderer context in which to clear.
     * @param {PassState} [passState] The state for the current rendering pass.
     */
    ClearCommand.prototype.execute = function(context, passState) {
        context.clear(this, passState);
    };

    return ClearCommand;
});<|MERGE_RESOLUTION|>--- conflicted
+++ resolved
@@ -26,13 +26,6 @@
         this.color = undefined;
 
         /**
-<<<<<<< HEAD
-         * The clear state.  If this property is undefined, a default clear state is used.
-         *
-         * @type Object
-         *
-         * @default undefined
-=======
          * The value to clear the depth buffer to.  When <code>undefined</code>, the depth buffer is not cleared.
          *
          * @type Number
@@ -57,7 +50,6 @@
          * @default undefined
          *
          * @see Context#createRenderState
->>>>>>> 86022e23
          */
         this.renderState = undefined;
 
@@ -65,11 +57,10 @@
          * The framebuffer to clear.
          *
          * @type Framebuffer
-<<<<<<< HEAD
          *
          * @default undefined
          */
-        this.framebuffer = framebuffer;
+        this.framebuffer = undefined;
 
         /**
          * The object who created this command.  This is useful for debugging command
@@ -84,11 +75,6 @@
          * @see Scene#debugCommandFilter
          */
         this.owner = undefined;
-=======
-         * @default undefined
-         */
-        this.framebuffer = undefined;
->>>>>>> 86022e23
     };
 
     var all = new ClearCommand();
