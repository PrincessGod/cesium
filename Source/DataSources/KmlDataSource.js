--- conflicted
+++ resolved
@@ -2017,7 +2017,7 @@
 
         var promise = data;
         if (typeof data === 'string') {
-            promise = loadBlob(proxyUrl(data, dataSource._proxy));
+            promise = RequestScheduler.request(proxyUrl(data, this._proxy), loadBlob);
             sourceUri = defaultValue(sourceUri, data);
         }
 
@@ -2279,20 +2279,9 @@
 
         DataSource.setLoading(this, true);
 
-<<<<<<< HEAD
-        options = defaultValue(options, defaultValue.EMPTY_OBJECT);
-        var sourceUri = options.sourceUri;
-
-        var promise = data;
-        if (typeof data === 'string') {
-            promise = RequestScheduler.request(proxyUrl(data, this._proxy), loadBlob);
-            sourceUri = defaultValue(sourceUri, data);
-        }
-=======
         var oldName = this._name;
         this._name = undefined;
         this._promises = [];
->>>>>>> 57a4c6cc
 
         var that = this;
         return load(this, this._entityCollection, data, options).then(function() {
