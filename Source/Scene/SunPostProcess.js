--- conflicted
+++ resolved
@@ -113,54 +113,6 @@
         textureCoordinates : 1
     };
 
-<<<<<<< HEAD
-=======
-    function getVertexArray(context) {
-        // Per-context cache for viewport quads
-        var vertexArray = context.cache.viewportQuad_vertexArray;
-
-        if (defined(vertexArray)) {
-            return vertexArray;
-        }
-
-        var geometry = new Geometry({
-            attributes : {
-                position : new GeometryAttribute({
-                    componentDatatype : ComponentDatatype.FLOAT,
-                    componentsPerAttribute : 2,
-                    values : [
-                       -1.0, -1.0,
-                        1.0, -1.0,
-                        1.0,  1.0,
-                       -1.0,  1.0
-                    ]
-                }),
-
-                textureCoordinates : new GeometryAttribute({
-                    componentDatatype : ComponentDatatype.FLOAT,
-                    componentsPerAttribute : 2,
-                    values : [
-                        0.0, 0.0,
-                        1.0, 0.0,
-                        1.0, 1.0,
-                        0.0, 1.0
-                    ]
-                })
-            },
-            primitiveType : PrimitiveType.TRIANGLES
-        });
-
-        vertexArray = context.createVertexArrayFromGeometry({
-            geometry : geometry,
-            attributeLocations : attributeLocations,
-            bufferUsage : BufferUsage.STATIC_DRAW
-        });
-
-        context.cache.viewportQuad_vertexArray = vertexArray;
-        return vertexArray;
-    }
-
->>>>>>> edb9721f
     var viewportBoundingRectangle  = new BoundingRectangle();
     var downSampleViewportBoundingRectangle = new BoundingRectangle();
     var sunPositionECScratch = new Cartesian4();
