/*global define*/
define([
        '../../Core/Cartesian2',
        '../../Core/defaultValue',
        '../../Core/defined',
        '../../Core/DeveloperError',
        '../../Core/defineProperties',
        '../../Core/Event',
        '../../Core/EventHelper',
        '../../Core/ScreenSpaceEventType',
        '../../Core/wrapFunction',
        '../../Scene/SceneMode',
        '../Balloon/Balloon',
        '../../DynamicScene/DynamicObjectView'
    ], function(
        Cartesian2,
        defaultValue,
        defined,
        DeveloperError,
        defineProperties,
        Event,
        EventHelper,
        ScreenSpaceEventType,
        wrapFunction,
        SceneMode,
        Balloon,
        DynamicObjectView) {
    "use strict";

    /**
     * A mixin which adds behavior to the Viewer widget for dealing with DynamicObject instances.
     * This allows for DynamicObjects to be tracked with the camera, either by the viewer clicking
     * on them, or by setting the trackedObject property.
     * Rather than being called directly, this function is normally passed as
     * a parameter to {@link Viewer#extend}, as shown in the example below.
     * @exports viewerDynamicObjectMixin
     *
     * @param {Viewer} viewer The viewer instance.
     *
     * @exception {DeveloperError} viewer is required.
     * @exception {DeveloperError} trackedObject is already defined by another mixin.
     * @exception {DeveloperError} balloonedObject is already defined by another mixin.
     *
     * @example
     * // Add support for working with DynamicObject instances to the Viewer.
     * var dynamicObject = ... //A Cesium.DynamicObject instance
     * var viewer = new Cesium.Viewer('cesiumContainer');
     * viewer.extend(Cesium.viewerDynamicObjectMixin);
     * viewer.trackedObject = dynamicObject; //Camera will now track dynamicObject
     * viewer.balloonedObject = object; //Balloon will now appear over object
     */

    var viewerDynamicObjectMixin = function(viewer) {
        if (!defined(viewer)) {
            throw new DeveloperError('viewer is required.');
        }
        if (viewer.hasOwnProperty('trackedObject')) {
            throw new DeveloperError('trackedObject is already defined by another mixin.');
        }
        if (viewer.hasOwnProperty('onObjectTracked')) {
            throw new DeveloperError('onObjectTracked is already defined by another mixin.');
        }
        if (viewer.hasOwnProperty('balloonedObject')) {
            throw new DeveloperError('balloonedObject is already defined by another mixin.');
        }

        //Balloon
        var balloonContainer = document.createElement('div');
        balloonContainer.className = 'cesium-viewer-balloonContainer';
        viewer.container.appendChild(balloonContainer);

        var balloon = new Balloon(balloonContainer, viewer.scene);
        var balloonViewModel = balloon.viewModel;
        viewer._balloon = balloon;

        var eventHelper = new EventHelper();
        var onObjectTracked = new Event();
        var trackedObject;
        var dynamicObjectView;
        var balloonedObject;

        //Subscribe to onTick so that we can update the view each update.
        function onTick(clock) {
            if (defined(dynamicObjectView)) {
                dynamicObjectView.update(clock.currentTime);
            }
            if (defined(balloonedObject) && defined(balloonedObject.position)) {
                balloonViewModel.position = balloonedObject.position.getValue(clock.currentTime, balloonViewModel.position);
                balloonViewModel.update();
            }
        }
        eventHelper.add(viewer.clock.onTick, onTick);

        function pickAndTrackObject(e) {
            var p = viewer.scene.pick(e.position);
            if (defined(p) && defined(p.primitive) && defined(p.primitive.dynamicObject) && defined(p.primitive.dynamicObject.position)) {
                viewer.trackedObject = p.primitive.dynamicObject;
            }
        }

        function pickAndShowBalloon(e) {
            var p = viewer.scene.pick(e.position);
            if (defined(p) && defined(p.primitive) && defined(p.primitive.dynamicObject)) {
                viewer.balloonedObject = p.primitive.dynamicObject;
            }
        }

        function onHomeButtonClicked() {
            viewer.trackedObject = undefined;
            viewer.balloonedObject = undefined;
        }

        //Subscribe to the home button beforeExecute event if it exists,
        // so that we can clear the trackedObject and balloon.
        if (defined(viewer.homeButton)) {
            eventHelper.add(viewer.homeButton.viewModel.command.beforeExecute, onHomeButtonClicked);
        }

        //We need to subscribe to the data sources and collections so that we can clear the
        //tracked object when it is removed from the scene.
        function onDynamicCollectionChanged(collection, added, removed) {
            var length = removed.length;
            for ( var i = 0; i < length; i++) {
                var removedObject = removed[i];
                if (viewer.trackedObject === removedObject) {
                    viewer.homeButton.viewModel.command();
                    break;
                }
            }
        }

        function dataSourceAdded(dataSourceCollection, dataSource) {
            dataSource.getDynamicObjectCollection().collectionChanged.addEventListener(onDynamicCollectionChanged);
        }

        function dataSourceRemoved(dataSourceCollection, dataSource) {
            dataSource.getDynamicObjectCollection().collectionChanged.removeEventListener(onDynamicCollectionChanged);

            if (defined(trackedObject)) {
                if (dataSource.getDynamicObjectCollection().getById(viewer.trackedObject.id) === viewer.trackedObject) {
                    viewer.homeButton.viewModel.command();
                }
            }
        }

        //Subscribe to current data sources
        var dataSources = viewer.dataSources;
        var dataSourceLength = dataSources.length;
        for ( var i = 0; i < dataSourceLength; i++) {
            dataSourceAdded(dataSources, dataSources.get(i));
        }

        //Hook up events so that we can subscribe to future sources.
        eventHelper.add(viewer.dataSources.dataSourceAdded, dataSourceAdded);
        eventHelper.add(viewer.dataSources.dataSourceRemoved, dataSourceRemoved);

        //Subscribe to left clicks and zoom to the picked object.
        viewer.screenSpaceEventHandler.setInputAction(pickAndShowBalloon, ScreenSpaceEventType.LEFT_CLICK);
        viewer.screenSpaceEventHandler.setInputAction(pickAndTrackObject, ScreenSpaceEventType.LEFT_DOUBLE_CLICK);

        defineProperties(viewer, {
            /**
             * Gets or sets the DynamicObject instance currently being tracked by the camera.
             * @memberof viewerDynamicObjectMixin.prototype
             * @type {DynamicObject}
             */
            trackedObject : {
                get : function() {
                    return trackedObject;
                },
                set : function(value) {
                    var sceneMode = viewer.scene.getFrameState().mode;
                    if (sceneMode === SceneMode.COLUMBUS_VIEW || sceneMode === SceneMode.SCENE2D) {
                        viewer.scene.getScreenSpaceCameraController().enableTranslate = !defined(value);
                    }

                    if (sceneMode === SceneMode.COLUMBUS_VIEW || sceneMode === SceneMode.SCENE3D) {
                        viewer.scene.getScreenSpaceCameraController().enableTilt = !defined(value);
                    }

                    if (trackedObject !== value) {
                        trackedObject = value;
                        dynamicObjectView = defined(value) ? new DynamicObjectView(value, viewer.scene, viewer.centralBody.getEllipsoid()) : undefined;
                        onObjectTracked.raiseEvent(viewer, value);
                        //Hide the balloon if it's not the object we are following.
                        balloonViewModel.showBalloon = balloonedObject === trackedObject;
                    }
                }
            },

            /**
             * Gets an event that will be raised when an object is tracked by the camera.  The event
             * has two parameters: a reference to the viewer instance, and the newly tracked object.
             *
             * @memberof viewerDynamicObjectMixin.prototype
             * @type {Event}
             */
            onObjectTracked : {
                get : function() {
                    return onObjectTracked;
                }
            },
            /**
             * Gets or sets the object instance for which to display a balloon
             * @memberof viewerDynamicObjectMixin.prototype
             * @type {DynamicObject}
             */
            balloonedObject : {
                get : function() {
                    return balloonedObject;
                },
                set : function(value) {
                    var content;
                    var position;
                    if (defined(value)) {
                        if (defined(value.position)) {
                            position = value.position.getValue(viewer.clock.currentTime);
                        }

                        if (defined(value.balloon)) {
                            content = value.balloon.getValue(viewer.clock.currentTime);
                        }

                        var heading = value.name;
                        if (defined(content) && defined(heading)) {
                            content = '<h3>' + heading + '</h3>' + content;
                        } else if (!defined(content)) {
                            content = '<h3>' + defaultValue(heading, value.id) + '</h3>';
                        }
                        balloonViewModel.content = content;
                    }
                    balloonedObject = value;
                    balloonViewModel.position = position;
                    balloonViewModel.showBalloon = defined(content);
                }
            }
        });

        //Wrap destroy to clean up event subscriptions.
        viewer.destroy = wrapFunction(viewer, viewer.destroy, function() {
            eventHelper.removeAll();
            balloon.destroy();
            viewer.screenSpaceEventHandler.removeInputAction(ScreenSpaceEventType.LEFT_CLICK);
<<<<<<< HEAD
            viewer.screenSpaceEventHandler.removeInputAction(ScreenSpaceEventType.LEFT_DOUBLE_CLICK);
=======

            //Unsubscribe from data sources
            var dataSources = viewer.dataSources;
            var dataSourceLength = dataSources.length;
            for ( var i = 0; i < dataSourceLength; i++) {
                dataSourceRemoved(dataSources, dataSources.get(i));
            }
>>>>>>> bbb47bcb
        });
    };

    return viewerDynamicObjectMixin;
});<|MERGE_RESOLUTION|>--- conflicted
+++ resolved
@@ -241,9 +241,7 @@
             eventHelper.removeAll();
             balloon.destroy();
             viewer.screenSpaceEventHandler.removeInputAction(ScreenSpaceEventType.LEFT_CLICK);
-<<<<<<< HEAD
             viewer.screenSpaceEventHandler.removeInputAction(ScreenSpaceEventType.LEFT_DOUBLE_CLICK);
-=======
 
             //Unsubscribe from data sources
             var dataSources = viewer.dataSources;
@@ -251,7 +249,6 @@
             for ( var i = 0; i < dataSourceLength; i++) {
                 dataSourceRemoved(dataSources, dataSources.get(i));
             }
->>>>>>> bbb47bcb
         });
     };
 
