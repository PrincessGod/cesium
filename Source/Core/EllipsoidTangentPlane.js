/*global define*/
define([
        './defaultValue',
        './DeveloperError',
        './Transforms',
        './AxisAlignedBoundingBox',
        './IntersectionTests',
        './Cartesian2',
        './Cartesian3',
<<<<<<< HEAD
        './Ray',
        './Plane'
=======
        './Ellipsoid',
        './Ray'
>>>>>>> f48a5d63
    ], function(
        defaultValue,
        DeveloperError,
        Transforms,
        AxisAlignedBoundingBox,
        IntersectionTests,
        Cartesian2,
        Cartesian3,
<<<<<<< HEAD
        Ray,
        Plane) {
=======
        Ellipsoid,
        Ray) {
>>>>>>> f48a5d63
    "use strict";

    /**
     * A plane tangent to the provided ellipsoid at the provided origin.
     * If origin is not on the surface of the ellipsoid, it's surface projection will be used.
     * @alias EllipsoidTangentPlane
     * @constructor
     *
     * @param {Ellipsoid} ellipsoid The ellipsoid to use.
     * @param {Cartesian3} origin The point on the surface of the ellipsoid where the tangent plane touches.
     *
     * @exception {DeveloperError} origin is required.
     */
    var EllipsoidTangentPlane = function(origin, ellipsoid) {
        if (typeof origin === 'undefined') {
            throw new DeveloperError('origin is required.');
        }

        ellipsoid = defaultValue(ellipsoid, Ellipsoid.WGS84);

        origin = ellipsoid.scaleToGeodeticSurface(origin);
        var eastNorthUp = Transforms.eastNorthUpToFixedFrame(origin, ellipsoid);
        this._ellipsoid = ellipsoid;
        this._origin = Cartesian3.clone(origin);
        this._xAxis = Cartesian3.fromCartesian4(eastNorthUp.getColumn(0));
        this._yAxis = Cartesian3.fromCartesian4(eastNorthUp.getColumn(1));
        this._normal = Cartesian3.fromCartesian4(eastNorthUp.getColumn(2));
        this._distance = -Cartesian3.dot(origin, origin); //The shortest distance from the origin to the plane.
    };

    var tmp = new AxisAlignedBoundingBox();
    /**
     * Creates a new instance from the provided ellipsoid and the center
     * point of the provided Cartesians.
     * @memberof EllipsoidTangentPlane
     *
     * @param {Ellipsoid} ellipsoid The ellipsoid to use.
     * @param {Cartesian3} cartesians The list of positions surrounding the center point.
     *
     * @exception {DeveloperError} cartesians is required.
     */
    EllipsoidTangentPlane.fromPoints = function(cartesians, ellipsoid) {
        if (typeof cartesians === 'undefined') {
            throw new DeveloperError('cartesians is required.');
        }

        var box = AxisAlignedBoundingBox.fromPoints(cartesians, tmp);
        return new EllipsoidTangentPlane(box.center, ellipsoid);
    };

    /**
     * @memberof EllipsoidTangentPlane
     * @returns {Ellipsoid} Gets the ellipsoid.
     */
    EllipsoidTangentPlane.prototype.getEllipsoid = function() {
        return this._ellipsoid;
    };

    /**
     * @memberof EllipsoidTangentPlane
     * @returns {Cartesian3} Gets the origin.
     */
    EllipsoidTangentPlane.prototype.getOrigin = function() {
        return this._origin;
    };

    var projectPointOntoPlaneRay = new Ray();
    var projectPointOntoPlaneCartesian3 = new Cartesian3();

    /**
     * Computes the projection of the provided 3D position onto the 2D plane.
     * @memberof EllipsoidTangentPlane
     *
     * @param {Cartesian3} cartesian The point to project.
     * @param {Cartesian2} [result] The object onto which to store the result.
     * @return {Cartesian2} The modified result parameter or a new Cartesian2 instance if none was provided.
     *
     * @exception {DeveloperError} cartesian is required.
     */
    EllipsoidTangentPlane.prototype.projectPointOntoPlane = function(cartesian, result) {
        if (typeof cartesian === 'undefined') {
            throw new DeveloperError('cartesian is required.');
        }

        var ray = projectPointOntoPlaneRay;
        ray.origin = cartesian;
        Cartesian3.normalize(cartesian, ray.direction);

        var intersectionPoint = IntersectionTests.rayPlane(ray, this._normal, this._distance, projectPointOntoPlaneCartesian3);

        if (typeof intersectionPoint !== 'undefined') {
            var v = intersectionPoint.subtract(this._origin, intersectionPoint);
            var x = this._xAxis.dot(v);
            var y = this._yAxis.dot(v);

            if (typeof result === 'undefined') {
                return new Cartesian2(x, y);
            }
            result.x = x;
            result.y = y;
            return result;
        }
        return undefined;
    };

    /**
     * Computes the projection of the provided 3D positions onto the 2D plane.
     * @memberof EllipsoidTangentPlane
     *
     * @param {Array} cartesians The array of points to project.
     * @param {Array} [result] The array of Cartesian2 instances onto which to store results.
     * @return {Array} The modified result parameter or a new array of Cartesian2 instances if none was provided.
     *
     * @exception {DeveloperError} cartesians is required.
     */
<<<<<<< HEAD
    EllipsoidTangentPlane.prototype.projectPointOntoPlane = function(position) {
        if (position) {
            var pos = Cartesian3.clone(position);
            var intersectionPoint = IntersectionTests.rayPlane(new Ray(pos, pos.normalize()), new Plane(this.normal, this.d));

            if (intersectionPoint) {
                var v = intersectionPoint.subtract(this.origin);
                return new Cartesian2(this.xAxis.dot(v), this.yAxis.dot(v));
=======
    EllipsoidTangentPlane.prototype.projectPointsOntoPlane = function(cartesians, result) {
        if (typeof cartesians === 'undefined') {
            throw new DeveloperError('cartesians is required.');
        }

        if (typeof result === 'undefined') {
            result = [];
        }

        var count = 0;
        var length = cartesians.length;
        for ( var i = 0; i < length; i++) {
            var p = this.projectPointOntoPlane(cartesians[i], result[count]);
            if (typeof p !== 'undefined') {
                result[count] = p;
                count++;
>>>>>>> f48a5d63
            }
        }
        result.length = count;
        return result;
    };


    var projectPointsOntoEllipsoidScratch = new Cartesian3();
    /**
     * Computes the projection of the provided 2D positions onto the 3D ellipsoid.
     * @memberof EllipsoidTangentPlane
     *
     * @param {Array} cartesians The array of points to project.
     * @param {Array} [result] The array of Cartesian3 instances onto which to store results.
     * @return {Array} The modified result parameter or a new array of Cartesian3 instances if none was provided.
     *
     * @exception {DeveloperError} cartesians is required.
     */
    EllipsoidTangentPlane.prototype.projectPointsOntoEllipsoid = function(cartesians, result) {
        if (typeof cartesians === 'undefined') {
            throw new DeveloperError('cartesians is required.');
        }

        var length = cartesians.length;
        if (typeof result === 'undefined') {
            result = new Array(length);
        } else {
            result.length = length;
        }

        var ellipsoid = this._ellipsoid;
        var origin = this._origin;
        var xAxis = this._xAxis;
        var yAxis = this._yAxis;
        var tmp = projectPointsOntoEllipsoidScratch;

        for ( var i = 0; i < length; ++i) {
            var position = cartesians[i];
            xAxis.multiplyByScalar(position.x, tmp);
            var point = result[i] = Cartesian3.add(origin, tmp, result[i]);
            yAxis.multiplyByScalar(position.y, tmp);
            Cartesian3.add(point, tmp, point);
            ellipsoid.scaleToGeocentricSurface(point, point);
        }

        return result;
    };

    return EllipsoidTangentPlane;
});<|MERGE_RESOLUTION|>--- conflicted
+++ resolved
@@ -7,13 +7,9 @@
         './IntersectionTests',
         './Cartesian2',
         './Cartesian3',
-<<<<<<< HEAD
         './Ray',
-        './Plane'
-=======
-        './Ellipsoid',
-        './Ray'
->>>>>>> f48a5d63
+        './Plane',
+        './Ellipsoid'
     ], function(
         defaultValue,
         DeveloperError,
@@ -22,13 +18,9 @@
         IntersectionTests,
         Cartesian2,
         Cartesian3,
-<<<<<<< HEAD
         Ray,
-        Plane) {
-=======
-        Ellipsoid,
-        Ray) {
->>>>>>> f48a5d63
+        Plane,
+        Ellipsoid) {
     "use strict";
 
     /**
@@ -117,7 +109,8 @@
         ray.origin = cartesian;
         Cartesian3.normalize(cartesian, ray.direction);
 
-        var intersectionPoint = IntersectionTests.rayPlane(ray, this._normal, this._distance, projectPointOntoPlaneCartesian3);
+// TODO: Don't allocate plane here
+        var intersectionPoint = IntersectionTests.rayPlane(ray, new Plane(this._normal, this._distance), projectPointOntoPlaneCartesian3);
 
         if (typeof intersectionPoint !== 'undefined') {
             var v = intersectionPoint.subtract(this._origin, intersectionPoint);
@@ -144,16 +137,6 @@
      *
      * @exception {DeveloperError} cartesians is required.
      */
-<<<<<<< HEAD
-    EllipsoidTangentPlane.prototype.projectPointOntoPlane = function(position) {
-        if (position) {
-            var pos = Cartesian3.clone(position);
-            var intersectionPoint = IntersectionTests.rayPlane(new Ray(pos, pos.normalize()), new Plane(this.normal, this.d));
-
-            if (intersectionPoint) {
-                var v = intersectionPoint.subtract(this.origin);
-                return new Cartesian2(this.xAxis.dot(v), this.yAxis.dot(v));
-=======
     EllipsoidTangentPlane.prototype.projectPointsOntoPlane = function(cartesians, result) {
         if (typeof cartesians === 'undefined') {
             throw new DeveloperError('cartesians is required.');
@@ -170,7 +153,6 @@
             if (typeof p !== 'undefined') {
                 result[count] = p;
                 count++;
->>>>>>> f48a5d63
             }
         }
         result.length = count;
