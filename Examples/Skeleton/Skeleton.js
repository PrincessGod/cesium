--- conflicted
+++ resolved
@@ -237,7 +237,6 @@
             cb.showGroundAtmosphere = false;
             transitioner.morphTo2D();
             break;
-<<<<<<< HEAD
         case 'F'.charCodeAt(0):
             cb._surface.toggleLodUpdate();
             break;
@@ -259,8 +258,6 @@
             var up = new Cesium.Cartesian3(-0.31881470184216937, -0.44294118336776583, 0.8379500545772692);
             var camera = scene.getCamera();
             camera.lookAt(position, position.add(direction), up);
-=======
->>>>>>> a2c452f6
 
         case 40:        // Down
             scene.nextPostFX();
