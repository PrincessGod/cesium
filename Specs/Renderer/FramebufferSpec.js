/*global defineSuite*/
defineSuite([
         '../Specs/createContext',
         '../Specs/destroyContext',
         'Core/Cartesian4',
         'Core/PrimitiveType',
         'Renderer/PixelFormat',
         'Renderer/PixelDatatype',
         'Renderer/BufferUsage',
         'Renderer/DepthFunction',
         'Renderer/RenderbufferFormat',
         'Renderer/StencilFunction',
         'Renderer/StencilOperation'
     ], 'Renderer/Framebuffer', function(
         createContext,
         destroyContext,
         Cartesian4,
         PrimitiveType,
         PixelFormat,
         PixelDatatype,
         BufferUsage,
         DepthFunction,
         RenderbufferFormat,
         StencilFunction,
         StencilOperation) {
    "use strict";
    /*global jasmine,describe,xdescribe,it,xit,expect,beforeEach,afterEach,beforeAll,afterAll,spyOn,runs,waits,waitsFor*/

    var context;
    var sp;
    var va;
    var framebuffer;

    beforeAll(function() {
        context = createContext();
    });

    afterAll(function() {
        destroyContext(context);
    });

    afterEach(function() {
        sp = sp && sp.destroy();
        va = va && va.destroy();
        framebuffer = framebuffer && framebuffer.destroy();
    });

    it('has a color texture attachment', function() {
        var colorTexture = context.createTexture2D({
            width : 1,
            height : 1
        });

        framebuffer = context.createFramebuffer();
        framebuffer.setColorTexture(colorTexture);
        expect(framebuffer.getColorTexture()).toEqual(colorTexture);
    });

    it('has a color renderbuffer attachment', function() {
        var renderbuffer = context.createRenderbuffer({
            format : RenderbufferFormat.RGBA4
        });

        framebuffer = context.createFramebuffer();
        framebuffer.setColorRenderbuffer(renderbuffer);
        expect(framebuffer.getColorRenderbuffer()).toEqual(renderbuffer);
<<<<<<< HEAD
    });

    it('has a depth texture attachment', function() {
        var depthTexture = context.createTexture2D({
            width : 1,
            height : 1,
            pixelFormat : PixelFormat.DEPTH_COMPONENT,
            pixelDatatype : PixelDatatype.UNSIGNED_SHORT
        });

        framebuffer = context.createFramebuffer();
        framebuffer.setDepthTexture(depthTexture);
        expect(framebuffer.getDepthTexture()).toEqual(depthTexture);
=======

        framebuffer.setColorRenderbuffer(undefined);
        expect(framebuffer.getColorRenderbuffer()).not.toBeDefined();
    });

    it('has a depth texture attachment', function() {
        if (context.getDepthTexture()) {
            var depthTexture = context.createTexture2D({
                width : 1,
                height : 1,
                pixelFormat : PixelFormat.DEPTH_COMPONENT,
                pixelDatatype : PixelDatatype.UNSIGNED_SHORT
            });

            framebuffer = context.createFramebuffer();
            framebuffer.setDepthTexture(depthTexture);
            expect(framebuffer.getDepthTexture()).toEqual(depthTexture);
        }
>>>>>>> e297a83b
    });

    it('has a depth renderbuffer attachment', function() {
        var renderbuffer = context.createRenderbuffer({
            format : RenderbufferFormat.DEPTH_COMPONENT16
        });

        framebuffer = context.createFramebuffer();
        framebuffer.setDepthRenderbuffer(renderbuffer);
        expect(framebuffer.getDepthRenderbuffer()).toEqual(renderbuffer);
    });

    it('has a stencil renderbuffer attachment', function() {
        var renderbuffer = context.createRenderbuffer({
            format : RenderbufferFormat.STENCIL_INDEX8
        });

        framebuffer = context.createFramebuffer();
        framebuffer.setStencilRenderbuffer(renderbuffer);
        expect(framebuffer.getStencilRenderbuffer()).toEqual(renderbuffer);
    });

    it('has a depth-stencil texture attachment', function() {
<<<<<<< HEAD
        var texture = context.createTexture2D({
            width : 1,
            height : 1,
            pixelFormat : PixelFormat.DEPTH_STENCIL,
            pixelDatatype : PixelDatatype.UNSIGNED_INT_24_8_WEBGL
        });

        framebuffer = context.createFramebuffer();
        framebuffer.setDepthStencilTexture(texture);
        expect(framebuffer.getDepthStencilTexture()).toEqual(texture);
=======
        if (context.getDepthTexture()) {
            var texture = context.createTexture2D({
                width : 1,
                height : 1,
                pixelFormat : PixelFormat.DEPTH_STENCIL,
                pixelDatatype : PixelDatatype.UNSIGNED_INT_24_8_WEBGL
            });

            framebuffer = context.createFramebuffer();
            framebuffer.setDepthStencilTexture(texture);
            expect(framebuffer.getDepthStencilTexture()).toEqual(texture);
        }
>>>>>>> e297a83b
    });

    it('has a depth-stencil renderbuffer attachment', function() {
        var renderbuffer = context.createRenderbuffer({
            format : RenderbufferFormat.DEPTH_STENCIL
        });

        framebuffer = context.createFramebuffer();
        framebuffer.setDepthStencilRenderbuffer(renderbuffer);
        expect(framebuffer.getDepthStencilRenderbuffer()).toEqual(renderbuffer);
    });

    it('has a depth attachment', function() {
        framebuffer = context.createFramebuffer();
        expect(framebuffer.hasDepthAttachment()).toEqual(false);

        var renderbuffer = context.createRenderbuffer({
            format : RenderbufferFormat.DEPTH_COMPONENT16
        });
        framebuffer.setDepthRenderbuffer(renderbuffer);
        expect(framebuffer.hasDepthAttachment()).toEqual(true);
    });

    it('clears a color attachment', function() {
        // 1 of 4.  Clear default color buffer to black.
        context.clear();
        expect(context.readPixels()).toEqual([0, 0, 0, 0]);

        // 2 of 4.  Clear framebuffer color attachment to green.
        var colorTexture = context.createTexture2D({
            width : 1,
            height : 1
        });
        framebuffer = context.createFramebuffer({
            colorTexture : colorTexture
        });

        context.clear(context.createClearState({
            framebuffer : framebuffer,
            color : {
                red : 0.0,
                green : 1.0,
                blue : 0.0,
                alpha : 1.0
            }
        }));

        // 3 of 4.  Verify default color buffer is still black.
        expect(context.readPixels()).toEqual([0, 0, 0, 0]);

        // 4 of 4.  Render green to default color buffer by reading from previous color attachment
        var vs = 'attribute vec4 position; void main() { gl_PointSize = 1.0; gl_Position = position; }';
        var fs = 'uniform sampler2D u_texture; void main() { gl_FragColor = texture2D(u_texture, vec2(0.0)); }';
        sp = context.createShaderProgram(vs, fs, {
            position : 0
        });
        sp.getAllUniforms().u_texture.value = colorTexture;

        va = context.createVertexArray();
        va.addAttribute({
            index : sp.getVertexAttributes().position.index,
            vertexBuffer : context.createVertexBuffer(new Float32Array([0, 0, 0, 1]), BufferUsage.STATIC_DRAW),
            componentsPerAttribute : 4
        });

        context.draw({
            primitiveType : PrimitiveType.POINTS,
            shaderProgram : sp,
            vertexArray : va
        });
        expect(context.readPixels()).toEqual([0, 255, 0, 255]);
    });

    it('clears a cube map face color attachment', function() {
        var cubeMap = context.createCubeMap({
            width : 1,
            height : 1
        });

        // 1 of 4.  Clear default color buffer to black.
        context.clear();
        expect(context.readPixels()).toEqual([0, 0, 0, 0]);

        // 2 of 4.  Clear framebuffer color attachment to green.
        framebuffer = context.createFramebuffer({
            colorTexture : cubeMap.getPositiveX()
        });

        context.clear(context.createClearState({
            framebuffer : framebuffer,
            color : {
                red : 0.0,
                green : 1.0,
                blue : 0.0,
                alpha : 1.0
            }
        }));

        framebuffer.setColorTexture(undefined);

        // 3 of 4.  Verify default color buffer is still black.
        expect(context.readPixels()).toEqual([0, 0, 0, 0]);

        // 4 of 4.  Render green to default color buffer by reading from previous color attachment
        var vs = 'attribute vec4 position; void main() { gl_PointSize = 1.0; gl_Position = position; }';
        var fs = 'uniform samplerCube u_cubeMap; void main() { gl_FragColor = textureCube(u_cubeMap, vec3(1.0, 0.0, 0.0)); }';
        sp = context.createShaderProgram(vs, fs, {
            position : 0
        });
        sp.getAllUniforms().u_cubeMap.value = cubeMap;

        va = context.createVertexArray();
        va.addAttribute({
            index : sp.getVertexAttributes().position.index,
            vertexBuffer : context.createVertexBuffer(new Float32Array([0, 0, 0, 1]), BufferUsage.STATIC_DRAW),
            componentsPerAttribute : 4
        });

        context.draw({
            primitiveType : PrimitiveType.POINTS,
            shaderProgram : sp,
            vertexArray : va
        });
        expect(context.readPixels()).toEqual([0, 255, 0, 255]);

        cubeMap = cubeMap.destroy();
    });

    it('draws to a color attachment', function() {
        var colorTexture = context.createTexture2D({
            width : 1,
            height : 1
        });
        framebuffer = context.createFramebuffer({
            colorTexture : colorTexture
        });

        // 1 of 4.  Clear default color buffer to black.
        context.clear();
        expect(context.readPixels()).toEqual([0, 0, 0, 0]);

        // 2 of 4.  Render green point into color attachment.
        var vs = 'attribute vec4 position; void main() { gl_PointSize = 1.0; gl_Position = position; }';
        var fs = 'void main() { gl_FragColor = vec4(0.0, 1.0, 0.0, 1.0); }';
        sp = context.createShaderProgram(vs, fs);

        va = context.createVertexArray();
        va.addAttribute({
            index : sp.getVertexAttributes().position.index,
            vertexBuffer : context.createVertexBuffer(new Float32Array([0, 0, 0, 1]), BufferUsage.STATIC_DRAW),
            componentsPerAttribute : 4
        });

        context.draw({
            primitiveType : PrimitiveType.POINTS,
            shaderProgram : sp,
            vertexArray : va,
            framebuffer : framebuffer
        });

        // 3 of 4.  Verify default color buffer is still black.
        expect(context.readPixels()).toEqual([0, 0, 0, 0]);

        // 4 of 4.  Render green to default color buffer by reading from previous color attachment
        var vs2 = 'attribute vec4 position; void main() { gl_PointSize = 1.0; gl_Position = position; }';
        var fs2 = 'uniform sampler2D u_texture; void main() { gl_FragColor = texture2D(u_texture, vec2(0.0)); }';
        var sp2 = context.createShaderProgram(vs2, fs2, {
            position : 0
        });
        sp2.getAllUniforms().u_texture.value = colorTexture;

        context.draw({
            primitiveType : PrimitiveType.POINTS,
            shaderProgram : sp2,
            vertexArray : va
        });
        expect(context.readPixels()).toEqual([0, 255, 0, 255]);

        sp2 = sp2.destroy();
    });

<<<<<<< HEAD
    it('draws to a depth texture attachment', function() {
        if (context.getDepthTexture()) {
            var colorTexture = context.createTexture2D({
                width : 1,
                height : 1
            });
            var depthTexture = context.createTexture2D({
                width : 1,
                height : 1,
                pixelFormat : PixelFormat.DEPTH_COMPONENT,
                pixelDatatype : PixelDatatype.UNSIGNED_SHORT
            });

            framebuffer = context.createFramebuffer({
                colorTexture : colorTexture,
                depthTexture : depthTexture
            });

            context.clear();

            // 1 of 3.  Render green point into color attachment.
            var vs = 'attribute vec4 position; void main() { gl_PointSize = 1.0; gl_Position = position; }';
            var fs = 'void main() { gl_FragColor = vec4(0.0, 1.0, 0.0, 1.0); }';
            sp = context.createShaderProgram(vs, fs);

            va = context.createVertexArray();
            va.addAttribute({
                index : sp.getVertexAttributes().position.index,
                vertexBuffer : context.createVertexBuffer(new Float32Array([0, 0, 0, 1]), BufferUsage.STATIC_DRAW),
                componentsPerAttribute : 4
            });

            context.draw({
                primitiveType : PrimitiveType.POINTS,
                shaderProgram : sp,
                vertexArray : va,
                framebuffer : framebuffer,
                renderState : context.createRenderState({
                    depthTest : {
                        enabled : true
                    }
                })
            });

            // 2 of 3.  Verify default color buffer is still black.
            expect(context.readPixels()).toEqual([0, 0, 0, 0]);

            // 3 of 3.  Render green to default color buffer by reading from previous color attachment
            var vs2 = 'attribute vec4 position; void main() { gl_PointSize = 1.0; gl_Position = position; }';
            var fs2 = 'uniform sampler2D u_texture; void main() { gl_FragColor = texture2D(u_texture, vec2(0.0)).rrrr; }';
            var sp2 = context.createShaderProgram(vs2, fs2, {
                position : 0
            });
            sp2.getAllUniforms().u_texture.value = depthTexture;

            context.draw({
                primitiveType : PrimitiveType.POINTS,
                shaderProgram : sp2,
                vertexArray : va
            });
            expect(context.readPixels()).toEqual([128, 128, 128, 128]);

            sp2 = sp2.destroy();
        }
    });

// TODO: remove duplication with above function.
    it('draws to a depth-stencil texture attachment', function() {
        if (context.getDepthTexture()) {
            var colorTexture = context.createTexture2D({
                width : 1,
                height : 1
            });
            var depthStencilTexture = context.createTexture2D({
                width : 1,
                height : 1,
                pixelFormat : PixelFormat.DEPTH_STENCIL,
                pixelDatatype : PixelDatatype.UNSIGNED_INT_24_8_WEBGL
            });

            framebuffer = context.createFramebuffer({
                colorTexture : colorTexture,
                depthStencilTexture : depthStencilTexture
            });

            context.clear();

            // 1 of 3.  Render green point into color attachment.
            var vs = 'attribute vec4 position; void main() { gl_PointSize = 1.0; gl_Position = position; }';
            var fs = 'void main() { gl_FragColor = vec4(0.0, 1.0, 0.0, 1.0); }';
            sp = context.createShaderProgram(vs, fs);

            va = context.createVertexArray();
            va.addAttribute({
                index : sp.getVertexAttributes().position.index,
                vertexBuffer : context.createVertexBuffer(new Float32Array([0, 0, 0, 1]), BufferUsage.STATIC_DRAW),
                componentsPerAttribute : 4
            });

            context.draw({
                primitiveType : PrimitiveType.POINTS,
                shaderProgram : sp,
                vertexArray : va,
                framebuffer : framebuffer,
                renderState : context.createRenderState({
                    depthTest : {
                        enabled : true
                    }
                })
            });

            // 2 of 3.  Verify default color buffer is still black.
            expect(context.readPixels()).toEqual([0, 0, 0, 0]);

            // 3 of 3.  Render green to default color buffer by reading from previous color attachment
            var vs2 = 'attribute vec4 position; void main() { gl_PointSize = 1.0; gl_Position = position; }';
            var fs2 = 'uniform sampler2D u_texture; void main() { gl_FragColor = texture2D(u_texture, vec2(0.0)).rrrr; }';
            var sp2 = context.createShaderProgram(vs2, fs2, {
                position : 0
            });
            sp2.getAllUniforms().u_texture.value = depthStencilTexture;

            context.draw({
                primitiveType : PrimitiveType.POINTS,
                shaderProgram : sp2,
                vertexArray : va
            });
            expect(context.readPixels()).toEqual([128, 128, 128, 128]);

            sp2 = sp2.destroy();
        }
    });

    it('draws with a depth attachment', function() {
        framebuffer = context.createFramebuffer({
            colorTexture : context.createTexture2D({
                width : 1,
                height : 1
            }),
            depthRenderbuffer : context.createRenderbuffer({
                format : RenderbufferFormat.DEPTH_COMPONENT16,
                width : 1,
                height : 1
            })
        });
=======
    function renderDepthAttachment(framebuffer, texture) {
        context.clear();
>>>>>>> e297a83b

        // 1 of 3.  Render green point into color attachment.
        var vs = 'attribute vec4 position; void main() { gl_PointSize = 1.0; gl_Position = position; }';
        var fs = 'void main() { gl_FragColor = vec4(0.0, 1.0, 0.0, 1.0); }';
        sp = context.createShaderProgram(vs, fs);

        va = context.createVertexArray();
        va.addAttribute({
            index : sp.getVertexAttributes().position.index,
            vertexBuffer : context.createVertexBuffer(new Float32Array([0, 0, 0, 1]), BufferUsage.STATIC_DRAW),
            componentsPerAttribute : 4
        });

        context.draw({
            primitiveType : PrimitiveType.POINTS,
            shaderProgram : sp,
            vertexArray : va,
            framebuffer : framebuffer,
            renderState : context.createRenderState({
                depthTest : {
                    enabled : true
                }
            })
        });

        // 2 of 3.  Verify default color buffer is still black.
        expect(context.readPixels()).toEqual([0, 0, 0, 0]);

        // 3 of 3.  Render green to default color buffer by reading from previous color attachment
        var vs2 = 'attribute vec4 position; void main() { gl_PointSize = 1.0; gl_Position = position; }';
        var fs2 = 'uniform sampler2D u_texture; void main() { gl_FragColor = texture2D(u_texture, vec2(0.0)).rrrr; }';
        var sp2 = context.createShaderProgram(vs2, fs2, {
            position : 0
        });
        sp2.getAllUniforms().u_texture.value = texture;

        context.draw({
            primitiveType : PrimitiveType.POINTS,
            shaderProgram : sp2,
            vertexArray : va
        });

        sp2 = sp2.destroy();

        return context.readPixels();
    }

    it('draws to a depth texture attachment', function() {
        if (context.getDepthTexture()) {
            framebuffer = context.createFramebuffer({
                colorTexture : context.createTexture2D({
                    width : 1,
                    height : 1
                }),
                depthTexture : context.createTexture2D({
                    width : 1,
                    height : 1,
                    pixelFormat : PixelFormat.DEPTH_COMPONENT,
                    pixelDatatype : PixelDatatype.UNSIGNED_SHORT
                })
            });

            expect(renderDepthAttachment(framebuffer, framebuffer.getDepthTexture())).toEqualEpsilon([128, 128, 128, 128], 1);
        }
    });

    it('draws to a depth-stencil texture attachment', function() {
        if (context.getDepthTexture()) {
            framebuffer = context.createFramebuffer({
                colorTexture : context.createTexture2D({
                    width : 1,
                    height : 1
                }),
                depthStencilTexture : context.createTexture2D({
                    width : 1,
                    height : 1,
                    pixelFormat : PixelFormat.DEPTH_STENCIL,
                    pixelDatatype : PixelDatatype.UNSIGNED_INT_24_8_WEBGL
                })
            });

            expect(renderDepthAttachment(framebuffer, framebuffer.getDepthStencilTexture())).toEqualEpsilon([128, 128, 128, 128], 1);
        }
    });

    it('draws with a depth attachment', function() {
        framebuffer = context.createFramebuffer({
            colorTexture : context.createTexture2D({
                width : 1,
                height : 1
            }),
            depthRenderbuffer : context.createRenderbuffer({
                format : RenderbufferFormat.DEPTH_COMPONENT16,
                width : 1,
                height : 1
            })
        });

        var vs = 'attribute vec4 position; void main() { gl_PointSize = 1.0; gl_Position = position; }';
        var fs = 'void main() { gl_FragColor = vec4(1.0, 1.0, 1.0, 1.0); }';
        sp = context.createShaderProgram(vs, fs);

        va = context.createVertexArray();
        va.addAttribute({
            index : sp.getVertexAttributes().position.index,
            vertexBuffer : context.createVertexBuffer(new Float32Array([0, 0, 0, 1]), BufferUsage.STATIC_DRAW),
            componentsPerAttribute : 4
        });

        // 1 of 3.  Clear framebuffer
        context.clear(context.createClearState({
            framebuffer : framebuffer
        }));
        expect(context.readPixels({
            framebuffer : framebuffer
        })).toEqual([0, 0, 0, 0]);

        // 2 of 3.  Does not pass depth test
        context.draw({
            primitiveType : PrimitiveType.POINTS,
            shaderProgram : sp,
            vertexArray : va,
            framebuffer : framebuffer,
            renderState : context.createRenderState({
                depthTest : {
                    enabled : true,
                    func : DepthFunction.NEVER
                }
            })
        });
        expect(context.readPixels({
            framebuffer : framebuffer
        })).toEqual([0, 0, 0, 0]);

        // 3 of 3.  Passes depth test
        context.draw({
            primitiveType : PrimitiveType.POINTS,
            shaderProgram : sp,
            vertexArray : va,
            framebuffer : framebuffer,
            renderState : context.createRenderState({
                depthTest : {
                    enabled : true,
                    func : DepthFunction.ALWAYS
                }
            })
        });
        expect(context.readPixels({
            framebuffer : framebuffer
        })).toEqual([255, 255, 255, 255]);
    });

    it('destroys', function() {
        var f = context.createFramebuffer();
        expect(f.isDestroyed()).toEqual(false);
        f.destroy();
        expect(f.isDestroyed()).toEqual(true);
    });

    it('throws when created with color texture and color renderbuffer attachments', function() {
<<<<<<< HEAD
        expect(function() {
            framebuffer = context.createFramebuffer({
                colorTexture : 'not undefined',
                colorRenderbuffer : 'not undefined'
            });
        }).toThrow();
    });

    it('throws when created with depth texture and depth renderbuffer attachments', function() {
      expect(function() {
            framebuffer = context.createFramebuffer({
                depthTexture : 'not undefined',
                depthRenderbuffer : 'not undefined'
            });
      }).toThrow();
    });

    it('throws when created with depth-stencil texture and depth-stencil renderbuffer attachments', function() {
      expect(function() {
            framebuffer = context.createFramebuffer({
                depthStencilTexture : 'not undefined',
                depthStencilRenderbuffer : 'not undefined'
            });
      }).toThrow();
    });

    it('throws when created with depth and depth-stencil attachments', function() {
        expect(function() {
            framebuffer = context.createFramebuffer({
                depthRenderbuffer : 'not undefined',
                depthStencilRenderbuffer : 'not undefined'
=======
        expect(function() {
            framebuffer = context.createFramebuffer({
                colorTexture : 'not undefined',
                colorRenderbuffer : 'not undefined'
>>>>>>> e297a83b
            });
        }).toThrow();
    });

<<<<<<< HEAD
    it('throws when created with stencil and depth-stencil attachments', function() {
        expect(function() {
            framebuffer = context.createFramebuffer({
                stencilRenderbuffer : 'not undefined',
=======
    it('throws when created with depth texture and depth renderbuffer attachments', function() {
      expect(function() {
            framebuffer = context.createFramebuffer({
                depthTexture : 'not undefined',
                depthRenderbuffer : 'not undefined'
            });
      }).toThrow();
    });

    it('throws when created with depth-stencil texture and depth-stencil renderbuffer attachments', function() {
      expect(function() {
            framebuffer = context.createFramebuffer({
                depthStencilTexture : 'not undefined',
                depthStencilRenderbuffer : 'not undefined'
            });
      }).toThrow();
    });

    it('throws when created with depth and depth-stencil attachments', function() {
        expect(function() {
            framebuffer = context.createFramebuffer({
                depthRenderbuffer : 'not undefined',
>>>>>>> e297a83b
                depthStencilRenderbuffer : 'not undefined'
            });
        }).toThrow();
    });

<<<<<<< HEAD
    it('throws when created with depth and stencil attachments', function() {
        expect(function() {
            framebuffer = context.createFramebuffer({
                depthRenderbuffer : 'not undefined',
                stencilRenderbuffer : 'not undefined'
=======
    it('throws when created with stencil and depth-stencil attachments', function() {
        expect(function() {
            framebuffer = context.createFramebuffer({
                stencilRenderbuffer : 'not undefined',
                depthStencilRenderbuffer : 'not undefined'
>>>>>>> e297a83b
            });
        }).toThrow();
    });

    it('throws when created with depth and stencil attachments', function() {
        expect(function() {
            framebuffer = context.createFramebuffer({
                depthRenderbuffer : 'not undefined',
                stencilRenderbuffer : 'not undefined'
            });
        }).toThrow();
    });

    it('throws when created with a color texture with a non-color pixel format', function() {
        expect(function() {
            framebuffer = context.createFramebuffer({
                colorTexture : context.createTexture2D({
                    width : 1,
                    height : 1,
                    pixelFormat : PixelFormat.DEPTH_COMPONENT,
                    pixelDatatype : PixelDatatype.UNSIGNED_SHORT
                })
            });
        }).toThrow();
    });

    it('throws when created with a depth texture without a DEPTH_COMPONENT pixel format', function() {
      expect(function() {
          framebuffer = context.createFramebuffer({
              depthTexture : context.createTexture2D({
                  width : 1,
                  height : 1
              })
          });
      }).toThrow();
    });

    it('throws when created with a depth-stencil texture without a DEPTH_STENCIL pixel format', function() {
      expect(function() {
          framebuffer = context.createFramebuffer({
              depthStencilTexture : context.createTexture2D({
                  width : 1,
                  height : 1
              })
          });
      }).toThrow();
    });

    it('throws when the depth test is enabled without an appropriate attachment', function() {
        framebuffer = context.createFramebuffer({
            colorTexture : context.createTexture2D({
                width : 1,
                height : 1
            })
        });

        var vs = 'attribute vec4 position; void main() { gl_PointSize = 1.0; gl_Position = position; }';
        var fs = 'void main() { gl_FragColor = vec4(1.0, 1.0, 1.0, 1.0); }';
        sp = context.createShaderProgram(vs, fs);

        va = context.createVertexArray();
        va.addAttribute({
            index : sp.getVertexAttributes().position.index,
            vertexBuffer : context.createVertexBuffer(new Float32Array([0, 0, 0, 1]), BufferUsage.STATIC_DRAW),
            componentsPerAttribute : 4
        });

        expect(function() {
            context.draw({
                primitiveType : PrimitiveType.POINTS,
                shaderProgram : sp,
                vertexArray : va,
                framebuffer : framebuffer,
                renderState : context.createRenderState({
                    depthTest : {
                        enabled : true
                    }
                })
            });
        }).toThrow();
    });

    it('fails to destroy', function() {
        var f = context.createFramebuffer();
        f.destroy();

        expect(function() {
            f.destroy();
        }).toThrow();
    });
});<|MERGE_RESOLUTION|>--- conflicted
+++ resolved
@@ -64,21 +64,6 @@
         framebuffer = context.createFramebuffer();
         framebuffer.setColorRenderbuffer(renderbuffer);
         expect(framebuffer.getColorRenderbuffer()).toEqual(renderbuffer);
-<<<<<<< HEAD
-    });
-
-    it('has a depth texture attachment', function() {
-        var depthTexture = context.createTexture2D({
-            width : 1,
-            height : 1,
-            pixelFormat : PixelFormat.DEPTH_COMPONENT,
-            pixelDatatype : PixelDatatype.UNSIGNED_SHORT
-        });
-
-        framebuffer = context.createFramebuffer();
-        framebuffer.setDepthTexture(depthTexture);
-        expect(framebuffer.getDepthTexture()).toEqual(depthTexture);
-=======
 
         framebuffer.setColorRenderbuffer(undefined);
         expect(framebuffer.getColorRenderbuffer()).not.toBeDefined();
@@ -97,7 +82,6 @@
             framebuffer.setDepthTexture(depthTexture);
             expect(framebuffer.getDepthTexture()).toEqual(depthTexture);
         }
->>>>>>> e297a83b
     });
 
     it('has a depth renderbuffer attachment', function() {
@@ -121,18 +105,6 @@
     });
 
     it('has a depth-stencil texture attachment', function() {
-<<<<<<< HEAD
-        var texture = context.createTexture2D({
-            width : 1,
-            height : 1,
-            pixelFormat : PixelFormat.DEPTH_STENCIL,
-            pixelDatatype : PixelDatatype.UNSIGNED_INT_24_8_WEBGL
-        });
-
-        framebuffer = context.createFramebuffer();
-        framebuffer.setDepthStencilTexture(texture);
-        expect(framebuffer.getDepthStencilTexture()).toEqual(texture);
-=======
         if (context.getDepthTexture()) {
             var texture = context.createTexture2D({
                 width : 1,
@@ -145,7 +117,6 @@
             framebuffer.setDepthStencilTexture(texture);
             expect(framebuffer.getDepthStencilTexture()).toEqual(texture);
         }
->>>>>>> e297a83b
     });
 
     it('has a depth-stencil renderbuffer attachment', function() {
@@ -327,137 +298,90 @@
         sp2 = sp2.destroy();
     });
 
-<<<<<<< HEAD
+    function renderDepthAttachment(framebuffer, texture) {
+        context.clear();
+
+        // 1 of 3.  Render green point into color attachment.
+        var vs = 'attribute vec4 position; void main() { gl_PointSize = 1.0; gl_Position = position; }';
+        var fs = 'void main() { gl_FragColor = vec4(0.0, 1.0, 0.0, 1.0); }';
+        sp = context.createShaderProgram(vs, fs);
+
+        va = context.createVertexArray();
+        va.addAttribute({
+            index : sp.getVertexAttributes().position.index,
+            vertexBuffer : context.createVertexBuffer(new Float32Array([0, 0, 0, 1]), BufferUsage.STATIC_DRAW),
+            componentsPerAttribute : 4
+        });
+
+        context.draw({
+            primitiveType : PrimitiveType.POINTS,
+            shaderProgram : sp,
+            vertexArray : va,
+            framebuffer : framebuffer,
+            renderState : context.createRenderState({
+                depthTest : {
+                    enabled : true
+                }
+            })
+        });
+
+        // 2 of 3.  Verify default color buffer is still black.
+        expect(context.readPixels()).toEqual([0, 0, 0, 0]);
+
+        // 3 of 3.  Render green to default color buffer by reading from previous color attachment
+        var vs2 = 'attribute vec4 position; void main() { gl_PointSize = 1.0; gl_Position = position; }';
+        var fs2 = 'uniform sampler2D u_texture; void main() { gl_FragColor = texture2D(u_texture, vec2(0.0)).rrrr; }';
+        var sp2 = context.createShaderProgram(vs2, fs2, {
+            position : 0
+        });
+        sp2.getAllUniforms().u_texture.value = texture;
+
+        context.draw({
+            primitiveType : PrimitiveType.POINTS,
+            shaderProgram : sp2,
+            vertexArray : va
+        });
+
+        sp2 = sp2.destroy();
+
+        return context.readPixels();
+    }
+
     it('draws to a depth texture attachment', function() {
         if (context.getDepthTexture()) {
-            var colorTexture = context.createTexture2D({
-                width : 1,
-                height : 1
-            });
-            var depthTexture = context.createTexture2D({
-                width : 1,
-                height : 1,
-                pixelFormat : PixelFormat.DEPTH_COMPONENT,
-                pixelDatatype : PixelDatatype.UNSIGNED_SHORT
-            });
-
-            framebuffer = context.createFramebuffer({
-                colorTexture : colorTexture,
-                depthTexture : depthTexture
-            });
-
-            context.clear();
-
-            // 1 of 3.  Render green point into color attachment.
-            var vs = 'attribute vec4 position; void main() { gl_PointSize = 1.0; gl_Position = position; }';
-            var fs = 'void main() { gl_FragColor = vec4(0.0, 1.0, 0.0, 1.0); }';
-            sp = context.createShaderProgram(vs, fs);
-
-            va = context.createVertexArray();
-            va.addAttribute({
-                index : sp.getVertexAttributes().position.index,
-                vertexBuffer : context.createVertexBuffer(new Float32Array([0, 0, 0, 1]), BufferUsage.STATIC_DRAW),
-                componentsPerAttribute : 4
-            });
-
-            context.draw({
-                primitiveType : PrimitiveType.POINTS,
-                shaderProgram : sp,
-                vertexArray : va,
-                framebuffer : framebuffer,
-                renderState : context.createRenderState({
-                    depthTest : {
-                        enabled : true
-                    }
+            framebuffer = context.createFramebuffer({
+                colorTexture : context.createTexture2D({
+                    width : 1,
+                    height : 1
+                }),
+                depthTexture : context.createTexture2D({
+                    width : 1,
+                    height : 1,
+                    pixelFormat : PixelFormat.DEPTH_COMPONENT,
+                    pixelDatatype : PixelDatatype.UNSIGNED_SHORT
                 })
             });
 
-            // 2 of 3.  Verify default color buffer is still black.
-            expect(context.readPixels()).toEqual([0, 0, 0, 0]);
-
-            // 3 of 3.  Render green to default color buffer by reading from previous color attachment
-            var vs2 = 'attribute vec4 position; void main() { gl_PointSize = 1.0; gl_Position = position; }';
-            var fs2 = 'uniform sampler2D u_texture; void main() { gl_FragColor = texture2D(u_texture, vec2(0.0)).rrrr; }';
-            var sp2 = context.createShaderProgram(vs2, fs2, {
-                position : 0
-            });
-            sp2.getAllUniforms().u_texture.value = depthTexture;
-
-            context.draw({
-                primitiveType : PrimitiveType.POINTS,
-                shaderProgram : sp2,
-                vertexArray : va
-            });
-            expect(context.readPixels()).toEqual([128, 128, 128, 128]);
-
-            sp2 = sp2.destroy();
+            expect(renderDepthAttachment(framebuffer, framebuffer.getDepthTexture())).toEqualEpsilon([128, 128, 128, 128], 1);
         }
     });
 
-// TODO: remove duplication with above function.
     it('draws to a depth-stencil texture attachment', function() {
         if (context.getDepthTexture()) {
-            var colorTexture = context.createTexture2D({
-                width : 1,
-                height : 1
-            });
-            var depthStencilTexture = context.createTexture2D({
-                width : 1,
-                height : 1,
-                pixelFormat : PixelFormat.DEPTH_STENCIL,
-                pixelDatatype : PixelDatatype.UNSIGNED_INT_24_8_WEBGL
-            });
-
-            framebuffer = context.createFramebuffer({
-                colorTexture : colorTexture,
-                depthStencilTexture : depthStencilTexture
-            });
-
-            context.clear();
-
-            // 1 of 3.  Render green point into color attachment.
-            var vs = 'attribute vec4 position; void main() { gl_PointSize = 1.0; gl_Position = position; }';
-            var fs = 'void main() { gl_FragColor = vec4(0.0, 1.0, 0.0, 1.0); }';
-            sp = context.createShaderProgram(vs, fs);
-
-            va = context.createVertexArray();
-            va.addAttribute({
-                index : sp.getVertexAttributes().position.index,
-                vertexBuffer : context.createVertexBuffer(new Float32Array([0, 0, 0, 1]), BufferUsage.STATIC_DRAW),
-                componentsPerAttribute : 4
-            });
-
-            context.draw({
-                primitiveType : PrimitiveType.POINTS,
-                shaderProgram : sp,
-                vertexArray : va,
-                framebuffer : framebuffer,
-                renderState : context.createRenderState({
-                    depthTest : {
-                        enabled : true
-                    }
+            framebuffer = context.createFramebuffer({
+                colorTexture : context.createTexture2D({
+                    width : 1,
+                    height : 1
+                }),
+                depthStencilTexture : context.createTexture2D({
+                    width : 1,
+                    height : 1,
+                    pixelFormat : PixelFormat.DEPTH_STENCIL,
+                    pixelDatatype : PixelDatatype.UNSIGNED_INT_24_8_WEBGL
                 })
             });
 
-            // 2 of 3.  Verify default color buffer is still black.
-            expect(context.readPixels()).toEqual([0, 0, 0, 0]);
-
-            // 3 of 3.  Render green to default color buffer by reading from previous color attachment
-            var vs2 = 'attribute vec4 position; void main() { gl_PointSize = 1.0; gl_Position = position; }';
-            var fs2 = 'uniform sampler2D u_texture; void main() { gl_FragColor = texture2D(u_texture, vec2(0.0)).rrrr; }';
-            var sp2 = context.createShaderProgram(vs2, fs2, {
-                position : 0
-            });
-            sp2.getAllUniforms().u_texture.value = depthStencilTexture;
-
-            context.draw({
-                primitiveType : PrimitiveType.POINTS,
-                shaderProgram : sp2,
-                vertexArray : va
-            });
-            expect(context.readPixels()).toEqual([128, 128, 128, 128]);
-
-            sp2 = sp2.destroy();
+            expect(renderDepthAttachment(framebuffer, framebuffer.getDepthStencilTexture())).toEqualEpsilon([128, 128, 128, 128], 1);
         }
     });
 
@@ -473,107 +397,6 @@
                 height : 1
             })
         });
-=======
-    function renderDepthAttachment(framebuffer, texture) {
-        context.clear();
->>>>>>> e297a83b
-
-        // 1 of 3.  Render green point into color attachment.
-        var vs = 'attribute vec4 position; void main() { gl_PointSize = 1.0; gl_Position = position; }';
-        var fs = 'void main() { gl_FragColor = vec4(0.0, 1.0, 0.0, 1.0); }';
-        sp = context.createShaderProgram(vs, fs);
-
-        va = context.createVertexArray();
-        va.addAttribute({
-            index : sp.getVertexAttributes().position.index,
-            vertexBuffer : context.createVertexBuffer(new Float32Array([0, 0, 0, 1]), BufferUsage.STATIC_DRAW),
-            componentsPerAttribute : 4
-        });
-
-        context.draw({
-            primitiveType : PrimitiveType.POINTS,
-            shaderProgram : sp,
-            vertexArray : va,
-            framebuffer : framebuffer,
-            renderState : context.createRenderState({
-                depthTest : {
-                    enabled : true
-                }
-            })
-        });
-
-        // 2 of 3.  Verify default color buffer is still black.
-        expect(context.readPixels()).toEqual([0, 0, 0, 0]);
-
-        // 3 of 3.  Render green to default color buffer by reading from previous color attachment
-        var vs2 = 'attribute vec4 position; void main() { gl_PointSize = 1.0; gl_Position = position; }';
-        var fs2 = 'uniform sampler2D u_texture; void main() { gl_FragColor = texture2D(u_texture, vec2(0.0)).rrrr; }';
-        var sp2 = context.createShaderProgram(vs2, fs2, {
-            position : 0
-        });
-        sp2.getAllUniforms().u_texture.value = texture;
-
-        context.draw({
-            primitiveType : PrimitiveType.POINTS,
-            shaderProgram : sp2,
-            vertexArray : va
-        });
-
-        sp2 = sp2.destroy();
-
-        return context.readPixels();
-    }
-
-    it('draws to a depth texture attachment', function() {
-        if (context.getDepthTexture()) {
-            framebuffer = context.createFramebuffer({
-                colorTexture : context.createTexture2D({
-                    width : 1,
-                    height : 1
-                }),
-                depthTexture : context.createTexture2D({
-                    width : 1,
-                    height : 1,
-                    pixelFormat : PixelFormat.DEPTH_COMPONENT,
-                    pixelDatatype : PixelDatatype.UNSIGNED_SHORT
-                })
-            });
-
-            expect(renderDepthAttachment(framebuffer, framebuffer.getDepthTexture())).toEqualEpsilon([128, 128, 128, 128], 1);
-        }
-    });
-
-    it('draws to a depth-stencil texture attachment', function() {
-        if (context.getDepthTexture()) {
-            framebuffer = context.createFramebuffer({
-                colorTexture : context.createTexture2D({
-                    width : 1,
-                    height : 1
-                }),
-                depthStencilTexture : context.createTexture2D({
-                    width : 1,
-                    height : 1,
-                    pixelFormat : PixelFormat.DEPTH_STENCIL,
-                    pixelDatatype : PixelDatatype.UNSIGNED_INT_24_8_WEBGL
-                })
-            });
-
-            expect(renderDepthAttachment(framebuffer, framebuffer.getDepthStencilTexture())).toEqualEpsilon([128, 128, 128, 128], 1);
-        }
-    });
-
-    it('draws with a depth attachment', function() {
-        framebuffer = context.createFramebuffer({
-            colorTexture : context.createTexture2D({
-                width : 1,
-                height : 1
-            }),
-            depthRenderbuffer : context.createRenderbuffer({
-                format : RenderbufferFormat.DEPTH_COMPONENT16,
-                width : 1,
-                height : 1
-            })
-        });
 
         var vs = 'attribute vec4 position; void main() { gl_PointSize = 1.0; gl_Position = position; }';
         var fs = 'void main() { gl_FragColor = vec4(1.0, 1.0, 1.0, 1.0); }';
@@ -637,7 +460,6 @@
     });
 
     it('throws when created with color texture and color renderbuffer attachments', function() {
-<<<<<<< HEAD
         expect(function() {
             framebuffer = context.createFramebuffer({
                 colorTexture : 'not undefined',
@@ -669,63 +491,15 @@
             framebuffer = context.createFramebuffer({
                 depthRenderbuffer : 'not undefined',
                 depthStencilRenderbuffer : 'not undefined'
-=======
-        expect(function() {
-            framebuffer = context.createFramebuffer({
-                colorTexture : 'not undefined',
-                colorRenderbuffer : 'not undefined'
->>>>>>> e297a83b
-            });
-        }).toThrow();
-    });
-
-<<<<<<< HEAD
-    it('throws when created with stencil and depth-stencil attachments', function() {
-        expect(function() {
-            framebuffer = context.createFramebuffer({
-                stencilRenderbuffer : 'not undefined',
-=======
-    it('throws when created with depth texture and depth renderbuffer attachments', function() {
-      expect(function() {
-            framebuffer = context.createFramebuffer({
-                depthTexture : 'not undefined',
-                depthRenderbuffer : 'not undefined'
-            });
-      }).toThrow();
-    });
-
-    it('throws when created with depth-stencil texture and depth-stencil renderbuffer attachments', function() {
-      expect(function() {
-            framebuffer = context.createFramebuffer({
-                depthStencilTexture : 'not undefined',
-                depthStencilRenderbuffer : 'not undefined'
-            });
-      }).toThrow();
-    });
-
-    it('throws when created with depth and depth-stencil attachments', function() {
-        expect(function() {
-            framebuffer = context.createFramebuffer({
-                depthRenderbuffer : 'not undefined',
->>>>>>> e297a83b
-                depthStencilRenderbuffer : 'not undefined'
-            });
-        }).toThrow();
-    });
-
-<<<<<<< HEAD
-    it('throws when created with depth and stencil attachments', function() {
-        expect(function() {
-            framebuffer = context.createFramebuffer({
-                depthRenderbuffer : 'not undefined',
-                stencilRenderbuffer : 'not undefined'
-=======
+            });
+        }).toThrow();
+    });
+
     it('throws when created with stencil and depth-stencil attachments', function() {
         expect(function() {
             framebuffer = context.createFramebuffer({
                 stencilRenderbuffer : 'not undefined',
                 depthStencilRenderbuffer : 'not undefined'
->>>>>>> e297a83b
             });
         }).toThrow();
     });
