/*global define*/
define([
        '../Core/BoundingSphere',
        '../Core/Cartesian2',
        '../Core/Cartesian3',
        '../Core/Cartesian4',
        '../Core/Cartographic',
        '../Core/clone',
        '../Core/combine',
        '../Core/ComponentDatatype',
        '../Core/defaultValue',
        '../Core/defined',
        '../Core/defineProperties',
        '../Core/deprecationWarning',
        '../Core/destroyObject',
        '../Core/DeveloperError',
        '../Core/FeatureDetection',
        '../Core/getAbsoluteUri',
        '../Core/getBaseUri',
        '../Core/getMagic',
        '../Core/getStringFromTypedArray',
        '../Core/IndexDatatype',
        '../Core/joinUrls',
        '../Core/loadArrayBuffer',
        '../Core/loadImage',
        '../Core/loadImageFromTypedArray',
        '../Core/loadText',
        '../Core/Math',
        '../Core/Matrix2',
        '../Core/Matrix3',
        '../Core/Matrix4',
        '../Core/PrimitiveType',
        '../Core/Quaternion',
        '../Core/Queue',
        '../Core/Request',
        '../Core/RequestScheduler',
        '../Core/RuntimeError',
        '../Core/Transforms',
        '../Renderer/Buffer',
        '../Renderer/BufferUsage',
        '../Renderer/DrawCommand',
        '../Renderer/RenderState',
        '../Renderer/Sampler',
        '../Renderer/ShaderProgram',
        '../Renderer/ShaderSource',
        '../Renderer/Texture',
        '../Renderer/TextureMinificationFilter',
        '../Renderer/TextureWrap',
        '../Renderer/VertexArray',
        '../Renderer/WebGLConstants',
        '../ThirdParty/gltfDefaults',
        '../ThirdParty/Uri',
        '../ThirdParty/when',
        './getBinaryAccessor',
        './HeightReference',
        './JobType',
        './ModelAnimationCache',
        './ModelAnimationCollection',
        './ModelMaterial',
        './modelMaterialsCommon',
        './ModelMesh',
        './ModelNode',
        './Pass',
        './SceneMode',
        './ShadowMode'
    ], function(
        BoundingSphere,
        Cartesian2,
        Cartesian3,
        Cartesian4,
        Cartographic,
        clone,
        combine,
        ComponentDatatype,
        defaultValue,
        defined,
        defineProperties,
        deprecationWarning,
        destroyObject,
        DeveloperError,
        FeatureDetection,
        getAbsoluteUri,
        getBaseUri,
        getMagic,
        getStringFromTypedArray,
        IndexDatatype,
        joinUrls,
        loadArrayBuffer,
        loadImage,
        loadImageFromTypedArray,
        loadText,
        CesiumMath,
        Matrix2,
        Matrix3,
        Matrix4,
        PrimitiveType,
        Quaternion,
        Queue,
        Request,
        RequestScheduler,
        RuntimeError,
        Transforms,
        Buffer,
        BufferUsage,
        DrawCommand,
        RenderState,
        Sampler,
        ShaderProgram,
        ShaderSource,
        Texture,
        TextureMinificationFilter,
        TextureWrap,
        VertexArray,
        WebGLConstants,
        gltfDefaults,
        Uri,
        when,
        getBinaryAccessor,
        HeightReference,
        JobType,
        ModelAnimationCache,
        ModelAnimationCollection,
        ModelMaterial,
        modelMaterialsCommon,
        ModelMesh,
        ModelNode,
        Pass,
        SceneMode,
        ShadowMode) {
    'use strict';

    // Bail out if the browser doesn't support typed arrays, to prevent the setup function
    // from failing, since we won't be able to create a WebGL context anyway.
    if (!FeatureDetection.supportsTypedArrays()) {
        return {};
    }

    var yUpToZUp = Matrix4.fromRotationTranslation(Matrix3.fromRotationX(CesiumMath.PI_OVER_TWO));
    var boundingSphereCartesian3Scratch = new Cartesian3();

    var ModelState = {
        NEEDS_LOAD : 0,
        LOADING : 1,
        LOADED : 2,  // Renderable, but textures can still be pending when incrementallyLoadTextures is true.
        FAILED : 3
    };

    // GLTF_SPEC: Figure out correct mime types (https://github.com/KhronosGroup/glTF/issues/412)
    var defaultModelAccept = 'model/vnd.gltf.binary,model/vnd.gltf+json,model/gltf.binary,model/gltf+json;q=0.8,application/json;q=0.2,*/*;q=0.01';

    function LoadResources() {
        this.vertexBuffersToCreate = new Queue();
        this.indexBuffersToCreate = new Queue();
        this.buffers = {};
        this.pendingBufferLoads = 0;

        this.programsToCreate = new Queue();
        this.shaders = {};
        this.pendingShaderLoads = 0;

        this.texturesToCreate = new Queue();
        this.pendingTextureLoads = 0;

        this.texturesToCreateFromBufferView = new Queue();
        this.pendingBufferViewToImage = 0;

        this.createSamplers = true;
        this.createSkins = true;
        this.createRuntimeAnimations = true;
        this.createVertexArrays = true;
        this.createRenderStates = true;
        this.createUniformMaps = true;
        this.createRuntimeNodes = true;

        this.skinnedNodesIds = [];
    }

    LoadResources.prototype.getBuffer = function(bufferView) {
        return getSubarray(this.buffers[bufferView.buffer], bufferView.byteOffset, bufferView.byteLength);
    };

    LoadResources.prototype.finishedPendingBufferLoads = function() {
        return (this.pendingBufferLoads === 0);
    };

    LoadResources.prototype.finishedBuffersCreation = function() {
        return ((this.pendingBufferLoads === 0) &&
                (this.vertexBuffersToCreate.length === 0) &&
                (this.indexBuffersToCreate.length === 0));
    };

    LoadResources.prototype.finishedProgramCreation = function() {
        return ((this.pendingShaderLoads === 0) && (this.programsToCreate.length === 0));
    };

    LoadResources.prototype.finishedTextureCreation = function() {
        var finishedPendingLoads = (this.pendingTextureLoads === 0);
        var finishedResourceCreation =
            (this.texturesToCreate.length === 0) &&
            (this.texturesToCreateFromBufferView.length === 0);

        return finishedPendingLoads && finishedResourceCreation;
    };

    LoadResources.prototype.finishedEverythingButTextureCreation = function() {
        var finishedPendingLoads =
            (this.pendingBufferLoads === 0) &&
            (this.pendingShaderLoads === 0);
        var finishedResourceCreation =
            (this.vertexBuffersToCreate.length === 0) &&
            (this.indexBuffersToCreate.length === 0) &&
            (this.programsToCreate.length === 0) &&
            (this.pendingBufferViewToImage === 0);

        return finishedPendingLoads && finishedResourceCreation;
    };

    LoadResources.prototype.finished = function() {
        return this.finishedTextureCreation() && this.finishedEverythingButTextureCreation();
    };

    ///////////////////////////////////////////////////////////////////////////

    function setCachedGltf(model, cachedGltf) {
        model._cachedGltf = cachedGltf;
        model._animationIds = getAnimationIds(cachedGltf);
    }

    // glTF JSON can be big given embedded geometry, textures, and animations, so we
    // cache it across all models using the same url/cache-key.  This also reduces the
    // slight overhead in assigning defaults to missing values.
    //
    // Note that this is a global cache, compared to renderer resources, which
    // are cached per context.
    function CachedGltf(options) {
        this._gltf = modelMaterialsCommon(gltfDefaults(options.gltf));
        this._bgltf = options.bgltf;
        this.ready = options.ready;
        this.modelsToLoad = [];
        this.count = 0;
    }

    defineProperties(CachedGltf.prototype, {
        gltf : {
            set : function(value) {
                this._gltf = modelMaterialsCommon(gltfDefaults(value));
            },

            get : function() {
                return this._gltf;
            }
        },

        bgltf : {
            get : function() {
                return this._bgltf;
            }
        }
    });

    CachedGltf.prototype.makeReady = function(gltfJson, bgltf) {
        this.gltf = gltfJson;
        this._bgltf = bgltf;

        var models = this.modelsToLoad;
        var length = models.length;
        for (var i = 0; i < length; ++i) {
            var m = models[i];
            if (!m.isDestroyed()) {
                setCachedGltf(m, this);
            }
        }
        this.modelsToLoad = undefined;
        this.ready = true;
    };

    function getAnimationIds(cachedGltf) {
        var animationIds = [];
        if (defined(cachedGltf) && defined(cachedGltf.gltf)) {
            var animations = cachedGltf.gltf.animations;
            for (var id in animations) {
                if (animations.hasOwnProperty(id)) {
                    animationIds.push(id);
                }
            }
        }

        return animationIds;
    }

    var gltfCache = {};

    ///////////////////////////////////////////////////////////////////////////

    /**
     * A 3D model based on glTF, the runtime asset format for WebGL, OpenGL ES, and OpenGL.
     * <p>
     * Cesium includes support for geometry and materials, glTF animations, and glTF skinning.
     * In addition, individual glTF nodes are pickable with {@link Scene#pick} and animatable
     * with {@link Model#getNode}.  glTF cameras and lights are not currently supported.
     * </p>
     * <p>
     * An external glTF asset is created with {@link Model.fromGltf}.  glTF JSON can also be
     * created at runtime and passed to this constructor function.  In either case, the
     * {@link Model#readyPromise} is resolved when the model is ready to render, i.e.,
     * when the external binary, image, and shader files are downloaded and the WebGL
     * resources are created.
     * </p>
     * <p>
     * For high-precision rendering, Cesium supports the CESIUM_RTC extension, which introduces the
     * CESIUM_RTC_MODELVIEW parameter semantic that says the node is in WGS84 coordinates translated
     * relative to a local origin.
     * </p>
     *
     * @alias Model
     * @constructor
     *
     * @param {Object} [options] Object with the following properties:
     * @param {Object|ArrayBuffer|Uint8Array} [options.gltf] The object for the glTF JSON or an arraybuffer of Binary glTF defined by the KHR_binary_glTF extension.
     * @param {String} [options.basePath=''] The base path that paths in the glTF JSON are relative to.
     * @param {Boolean} [options.show=true] Determines if the model primitive will be shown.
     * @param {Matrix4} [options.modelMatrix=Matrix4.IDENTITY] The 4x4 transformation matrix that transforms the model from model to world coordinates.
     * @param {Number} [options.scale=1.0] A uniform scale applied to this model.
     * @param {Number} [options.minimumPixelSize=0.0] The approximate minimum pixel size of the model regardless of zoom.
     * @param {Number} [options.maximumScale] The maximum scale size of a model. An upper limit for minimumPixelSize.
     * @param {Object} [options.id] A user-defined object to return when the model is picked with {@link Scene#pick}.
     * @param {Boolean} [options.allowPicking=true] When <code>true</code>, each glTF mesh and primitive is pickable with {@link Scene#pick}.
     * @param {Boolean} [options.incrementallyLoadTextures=true] Determine if textures may continue to stream in after the model is loaded.
     * @param {Boolean} [options.asynchronous=true] Determines if model WebGL resource creation will be spread out over several frames or block until completion once all glTF files are loaded.
     * @param {Boolean} [options.castShadows=true] Deprecated, use options.shadows instead. Determines whether the model casts shadows from each light source.
     * @param {Boolean} [options.receiveShadows=true] Deprecated, use options.shadows instead. Determines whether the model receives shadows from shadow casters in the scene.
     * @param {ShadowMode} [options.shadows=ShadowMode.ENABLED] Determines whether the model casts or receives shadows from each light source.
     * @param {Boolean} [options.debugShowBoundingVolume=false] For debugging only. Draws the bounding sphere for each draw command in the model.
     * @param {Boolean} [options.debugWireframe=false] For debugging only. Draws the model in wireframe.
     * @param {HeightReference} [options.heightReference] Determines how the model is drawn relative to terrain.
     * @param {Scene} [options.scene] Must be passed in for models that use the height reference property.
     *
     * @exception {DeveloperError} bgltf is not a valid Binary glTF file.
     * @exception {DeveloperError} Only glTF Binary version 1 is supported.
     *
     * @see Model.fromGltf
     *
     * @demo {@link http://cesiumjs.org/Cesium/Apps/Sandcastle/index.html?src=3D%20Models.html|Cesium Sandcastle Models Demo}
     */
    function Model(options) {
        options = defaultValue(options, defaultValue.EMPTY_OBJECT);

        var cacheKey = options.cacheKey;
        this._cacheKey = cacheKey;
        this._cachedGltf = undefined;
        this._releaseGltfJson = defaultValue(options.releaseGltfJson, false);
        this._animationIds = undefined;

        var cachedGltf;
        if (defined(cacheKey) && defined(gltfCache[cacheKey]) && gltfCache[cacheKey].ready) {
            // glTF JSON is in cache and ready
            cachedGltf = gltfCache[cacheKey];
            ++cachedGltf.count;
        } else {
            // glTF was explicitly provided, e.g., when a user uses the Model constructor directly
            var gltf = options.gltf;

            if (defined(gltf)) {
                if (gltf instanceof ArrayBuffer) {
                    gltf = new Uint8Array(gltf);
                }

                if (gltf instanceof Uint8Array) {
                    // Binary glTF
                    var result = parseBinaryGltfHeader(gltf);

                    // KHR_binary_glTF is from the beginning of the binary section
                    if (result.binaryOffset !== 0) {
                        gltf = gltf.subarray(result.binaryOffset);
                    }

                    cachedGltf = new CachedGltf({
                        gltf : result.glTF,
                        bgltf : gltf,
                        ready : true
                    });
                } else {
                    // Normal glTF (JSON)
                    cachedGltf = new CachedGltf({
                        gltf : options.gltf,
                        ready : true
                    });
                }

                cachedGltf.count = 1;

                if (defined(cacheKey)) {
                    gltfCache[cacheKey] = cachedGltf;
                }
            }
        }
        setCachedGltf(this, cachedGltf);

        this._basePath = defaultValue(options.basePath, '');
        var baseUri = getBaseUri(document.location.href);
        this._baseUri = joinUrls(baseUri, this._basePath);

        /**
         * Determines if the model primitive will be shown.
         *
         * @type {Boolean}
         *
         * @default true
         */
        this.show = defaultValue(options.show, true);

        /**
         * The 4x4 transformation matrix that transforms the model from model to world coordinates.
         * When this is the identity matrix, the model is drawn in world coordinates, i.e., Earth's WGS84 coordinates.
         * Local reference frames can be used by providing a different transformation matrix, like that returned
         * by {@link Transforms.eastNorthUpToFixedFrame}.
         *
         * @type {Matrix4}
         *
         * @default {@link Matrix4.IDENTITY}
         *
         * @example
         * var origin = Cesium.Cartesian3.fromDegrees(-95.0, 40.0, 200000.0);
         * m.modelMatrix = Cesium.Transforms.eastNorthUpToFixedFrame(origin);
         */
        this.modelMatrix = Matrix4.clone(defaultValue(options.modelMatrix, Matrix4.IDENTITY));
        this._modelMatrix = Matrix4.clone(this.modelMatrix);
        this._clampedModelMatrix = undefined;

        /**
         * A uniform scale applied to this model before the {@link Model#modelMatrix}.
         * Values greater than <code>1.0</code> increase the size of the model; values
         * less than <code>1.0</code> decrease.
         *
         * @type {Number}
         *
         * @default 1.0
         */
        this.scale = defaultValue(options.scale, 1.0);
        this._scale = this.scale;

        /**
         * The approximate minimum pixel size of the model regardless of zoom.
         * This can be used to ensure that a model is visible even when the viewer
         * zooms out.  When <code>0.0</code>, no minimum size is enforced.
         *
         * @type {Number}
         *
         * @default 0.0
         */
        this.minimumPixelSize = defaultValue(options.minimumPixelSize, 0.0);
        this._minimumPixelSize = this.minimumPixelSize;

        /**
         * The maximum scale size for a model. This can be used to give
         * an upper limit to the {@link Model#minimumPixelSize}, ensuring that the model
         * is never an unreasonable scale.
         *
         * @type {Number}
         */
        this.maximumScale = options.maximumScale;
        this._maximumScale = this.maximumScale;

        /**
         * User-defined object returned when the model is picked.
         *
         * @type Object
         *
         * @default undefined
         *
         * @see Scene#pick
         */
        this.id = options.id;
        this._id = options.id;

        /**
         * Returns the height reference of the model
         *
         * @memberof Model.prototype
         *
         * @type {HeightReference}
         *
         * @default HeightReference.NONE
         */
        this.heightReference = defaultValue(options.heightReference, HeightReference.NONE);
        this._heightReference = this.heightReference;
        this._heightChanged = false;
        this._removeUpdateHeightCallback = undefined;
        var scene = options.scene;
        this._scene = scene;
        if (defined(scene)) {
            scene.terrainProviderChanged.addEventListener(function() {
                this._heightChanged = true;
            }, this);
        }

        /**
         * Used for picking primitives that wrap a model.
         *
         * @private
         */
        this.pickPrimitive = options.pickPrimitive;

        this._allowPicking = defaultValue(options.allowPicking, true);

        this._ready = false;
        this._readyPromise = when.defer();

        /**
         * The currently playing glTF animations.
         *
         * @type {ModelAnimationCollection}
         */
        this.activeAnimations = new ModelAnimationCollection(this);

        this._defaultTexture = undefined;
        this._incrementallyLoadTextures = defaultValue(options.incrementallyLoadTextures, true);
        this._asynchronous = defaultValue(options.asynchronous, true);

        // Deprecated options
        var castShadows = defaultValue(options.castShadows, true);
        var receiveShadows = defaultValue(options.receiveShadows, true);

        /**
         * Determines whether the model casts or receives shadows from each light source.
         *
         * @type {ShadowMode}
         *
         * @default ShadowMode.ENABLED
         */
        this.shadows = defaultValue(options.shadows, ShadowMode.fromCastReceive(castShadows, receiveShadows));
        this._shadows = this.shadows;

        /**
         * This property is for debugging only; it is not for production use nor is it optimized.
         * <p>
         * Draws the bounding sphere for each draw command in the model.  A glTF primitive corresponds
         * to one draw command.  A glTF mesh has an array of primitives, often of length one.
         * </p>
         *
         * @type {Boolean}
         *
         * @default false
         */
        this.debugShowBoundingVolume = defaultValue(options.debugShowBoundingVolume, false);
        this._debugShowBoundingVolume = false;

        /**
         * This property is for debugging only; it is not for production use nor is it optimized.
         * <p>
         * Draws the model in wireframe.
         * </p>
         *
         * @type {Boolean}
         *
         * @default false
         */
        this.debugWireframe = defaultValue(options.debugWireframe, false);
        this._debugWireframe = false;

        // Undocumented options
        this._precreatedAttributes = options.precreatedAttributes;
        this._vertexShaderLoaded = options.vertexShaderLoaded;
        this._fragmentShaderLoaded = options.fragmentShaderLoaded;
        this._uniformMapLoaded = options.uniformMapLoaded;
        this._pickVertexShaderLoaded = options.pickVertexShaderLoaded;
        this._pickFragmentShaderLoaded = options.pickFragmentShaderLoaded;
        this._pickUniformMapLoaded = options.pickUniformMapLoaded;
        this._ignoreCommands = defaultValue(options.ignoreCommands, false);
        this._requestType = options.requestType;

        /**
         * @private
         * @readonly
         */
        this.cull = defaultValue(options.cull, true);

        this._computedModelMatrix = new Matrix4(); // Derived from modelMatrix and scale
        this._initialRadius = undefined;           // Radius without model's scale property, model-matrix scale, animations, or skins
        this._boundingSphere = undefined;
        this._scaledBoundingSphere = new BoundingSphere();
        this._state = ModelState.NEEDS_LOAD;
        this._loadResources = undefined;

        this._mode = undefined;

        this._perNodeShowDirty = false;            // true when the Cesium API was used to change a node's show property
        this._cesiumAnimationsDirty = false;       // true when the Cesium API, not a glTF animation, changed a node transform
        this._dirty = false;                       // true when the model was transformed this frame
        this._maxDirtyNumber = 0;                  // Used in place of a dirty boolean flag to avoid an extra graph traversal

        this._runtime = {
            animations : undefined,
            rootNodes : undefined,
            nodes : undefined,            // Indexed with the node property's name, i.e., glTF id
            nodesByName : undefined,      // Indexed with name property in the node
            skinnedNodes : undefined,
            meshesByName : undefined,     // Indexed with the name property in the mesh
            materialsByName : undefined,  // Indexed with the name property in the material
            materialsById : undefined     // Indexed with the material's property name
        };

        this._uniformMaps = {};           // Not cached since it can be targeted by glTF animation
        this._extensionsUsed = undefined; // Cached used extensions in a hash-map so we don't have to search the gltf array
        this._quantizedUniforms = {};     // Quantized uniforms for each program for WEB3D_quantized_attributes
        this._programPrimitives = {};
        this._rendererResources = {       // Cached between models with the same url/cache-key
            buffers : {},
            vertexArrays : {},
            programs : {},
            pickPrograms : {},
            textures : {},
            samplers : {},
            renderStates : {}
        };
        this._cachedRendererResources = undefined;
        this._loadRendererResourcesFromCache = false;

        this._nodeCommands = [];
        this._pickIds = [];

        // CESIUM_RTC extension
        this._rtcCenter = undefined;    // in world coordinates
        this._rtcCenterEye = undefined; // in eye coordinates
    }

    defineProperties(Model.prototype, {
        /**
         * The object for the glTF JSON, including properties with default values omitted
         * from the JSON provided to this model.
         *
         * @memberof Model.prototype
         *
         * @type {Object}
         * @readonly
         *
         * @default undefined
         */
        gltf : {
            get : function() {
                return defined(this._cachedGltf) ? this._cachedGltf.gltf : undefined;
            }
        },

        /**
         * When <code>true</code>, the glTF JSON is not stored with the model once the model is
         * loaded (when {@link Model#ready} is <code>true</code>).  This saves memory when
         * geometry, textures, and animations are embedded in the .gltf file, which is the
         * default for the {@link http://cesiumjs.org/convertmodel.html|Cesium model converter}.
         * This is especially useful for cases like 3D buildings, where each .gltf model is unique
         * and caching the glTF JSON is not effective.
         *
         * @memberof Model.prototype
         *
         * @type {Boolean}
         * @readonly
         *
         * @default false
         *
         * @private
         */
        releaseGltfJson : {
            get : function() {
                return this._releaseGltfJson;
            }
        },

        /**
         * The key identifying this model in the model cache for glTF JSON, renderer resources, and animations.
         * Caching saves memory and improves loading speed when several models with the same url are created.
         * <p>
         * This key is automatically generated when the model is created with {@link Model.fromGltf}.  If the model
         * is created directly from glTF JSON using the {@link Model} constructor, this key can be manually
         * provided; otherwise, the model will not be changed.
         * </p>
         *
         * @memberof Model.prototype
         *
         * @type {String}
         * @readonly
         *
         * @private
         */
        cacheKey : {
            get : function() {
                return this._cacheKey;
            }
        },

        /**
         * The base path that paths in the glTF JSON are relative to.  The base
         * path is the same path as the path containing the .gltf file
         * minus the .gltf file, when binary, image, and shader files are
         * in the same directory as the .gltf.  When this is <code>''</code>,
         * the app's base path is used.
         *
         * @memberof Model.prototype
         *
         * @type {String}
         * @readonly
         *
         * @default ''
         */
        basePath : {
            get : function() {
                return this._basePath;
            }
        },

        /**
         * The model's bounding sphere in its local coordinate system.  This does not take into
         * account glTF animations and skins nor does it take into account {@link Model#minimumPixelSize}.
         *
         * @memberof Model.prototype
         *
         * @type {BoundingSphere}
         * @readonly
         *
         * @default undefined
         *
         * @exception {DeveloperError} The model is not loaded.  Use Model.readyPromise or wait for Model.ready to be true.
         *
         * @example
         * // Center in WGS84 coordinates
         * var center = Cesium.Matrix4.multiplyByPoint(model.modelMatrix, model.boundingSphere.center, new Cesium.Cartesian3());
         */
        boundingSphere : {
            get : function() {
                //>>includeStart('debug', pragmas.debug);
                if (this._state !== ModelState.LOADED) {
                    throw new DeveloperError('The model is not loaded.  Use Model.readyPromise or wait for Model.ready to be true.');
                }
                //>>includeEnd('debug');

                var modelMatrix = this.modelMatrix;
                if ((this.heightReference !== HeightReference.NONE) && this._clampedModelMatrix) {
                    modelMatrix = this._clampedModelMatrix;
                }

                var nonUniformScale = Matrix4.getScale(modelMatrix, boundingSphereCartesian3Scratch);
                var scale = defined(this.maximumScale) ? Math.min(this.maximumScale, this.scale) : this.scale;
                Cartesian3.multiplyByScalar(nonUniformScale, scale, nonUniformScale);

                var scaledBoundingSphere = this._scaledBoundingSphere;
                scaledBoundingSphere.center = Cartesian3.multiplyComponents(this._boundingSphere.center, nonUniformScale, scaledBoundingSphere.center);
                scaledBoundingSphere.radius = Cartesian3.maximumComponent(nonUniformScale) * this._initialRadius;

                if (defined(this._rtcCenter)) {
                    Cartesian3.add(this._rtcCenter, scaledBoundingSphere.center, scaledBoundingSphere.center);
                }

                return scaledBoundingSphere;
            }
        },

        /**
         * When <code>true</code>, this model is ready to render, i.e., the external binary, image,
         * and shader files were downloaded and the WebGL resources were created.  This is set to
         * <code>true</code> right before {@link Model#readyPromise} is resolved.
         *
         * @memberof Model.prototype
         *
         * @type {Boolean}
         * @readonly
         *
         * @default false
         */
        ready : {
            get : function() {
                return this._ready;
            }
        },

        /**
         * Gets the promise that will be resolved when this model is ready to render, i.e., when the external binary, image,
         * and shader files were downloaded and the WebGL resources were created.
         * <p>
         * This promise is resolved at the end of the frame before the first frame the model is rendered in.
         * </p>
         *
         * @memberof Model.prototype
         * @type {Promise.<Model>}
         * @readonly
         *
         * @example
         * // Play all animations at half-speed when the model is ready to render
         * Cesium.when(model.readyPromise).then(function(model) {
         *   model.activeAnimations.addAll({
         *     speedup : 0.5
         *   });
         * }).otherwise(function(error){
         *   window.alert(error);
         * });
         *
         * @see Model#ready
         */
        readyPromise : {
            get : function() {
                return this._readyPromise.promise;
            }
        },

        /**
         * Determines if model WebGL resource creation will be spread out over several frames or
         * block until completion once all glTF files are loaded.
         *
         * @memberof Model.prototype
         *
         * @type {Boolean}
         * @readonly
         *
         * @default true
         */
        asynchronous : {
            get : function() {
                return this._asynchronous;
            }
        },

        /**
         * When <code>true</code>, each glTF mesh and primitive is pickable with {@link Scene#pick}.  When <code>false</code>, GPU memory is saved.
         *
         * @memberof Model.prototype
         *
         * @type {Boolean}
         * @readonly
         *
         * @default true
         */
        allowPicking : {
            get : function() {
                return this._allowPicking;
            }
        },

        /**
         * Determine if textures may continue to stream in after the model is loaded.
         *
         * @memberof Model.prototype
         *
         * @type {Boolean}
         * @readonly
         *
         * @default true
         */
        incrementallyLoadTextures : {
            get : function() {
                return this._incrementallyLoadTextures;
            }
        },

        /**
         * Return the number of pending texture loads.
         *
         * @memberof Model.prototype
         *
         * @type {Number}
         * @readonly
         */
        pendingTextureLoads : {
            get : function() {
                return defined(this._loadResources) ? this._loadResources.pendingTextureLoads : 0;
            }
        },

        /**
         * Returns true if the model was transformed this frame
         *
         * @memberof Model.prototype
         *
         * @type {Boolean}
         * @readonly
         *
         * @private
         */
        dirty : {
            get : function() {
                return this._dirty;
            }
        },

        /**
         * Determines whether the model casts shadows from each light source.
         *
         * @memberof Model.prototype
         *
         * @type {Boolean}
         *
         * @deprecated
         */
        castShadows : {
            get : function() {
                deprecationWarning('Model.castShadows', 'Model.castShadows was deprecated in Cesium 1.25. It will be removed in 1.26. Use Model.shadows instead.');
                return ShadowMode.castShadows(this.shadows);
            },
            set : function(value) {
                deprecationWarning('Model.castShadows', 'Model.castShadows was deprecated in Cesium 1.25. It will be removed in 1.26. Use Model.shadows instead.');
                var castShadows = value;
                var receiveShadows = ShadowMode.receiveShadows(this.shadows);
                this.shadows = ShadowMode.fromCastReceive(castShadows, receiveShadows);
            }
        },

        /**
         * Determines whether the model receives shadows from shadow casters in the scene.
         *
         * @memberof Model.prototype
         *
         * @type {Boolean}
         *
         * @deprecated
         */
        receiveShadows : {
            get : function() {
                deprecationWarning('Model.receiveShadows', 'Model.receiveShadows was deprecated in Cesium 1.25. It will be removed in 1.26. Use Model.shadows instead.');
                return ShadowMode.receiveShadows(this.shadows);
            },
            set : function(value) {
                deprecationWarning('Model.receiveShadows', 'Model.receiveShadows was deprecated in Cesium 1.25. It will be removed in 1.26. Use Model.shadows instead.');
                var castShadows = ShadowMode.castShadows(this.shadows);
                var receiveShadows = value;
                this.shadows = ShadowMode.fromCastReceive(castShadows, receiveShadows);
            }
        }
    });

    var sizeOfUint32 = Uint32Array.BYTES_PER_ELEMENT;

    /**
     * This function differs from the normal subarray function
     * because it takes offset and length, rather than begin and end.
     */
    function getSubarray(array, offset, length) {
        return array.subarray(offset, offset + length);
    }

    function containsGltfMagic(uint8Array) {
        var magic = getMagic(uint8Array);
        return magic === 'glTF';
    }

    function parseBinaryGltfHeader(uint8Array) {
        if (!containsGltfMagic(uint8Array)) {
            throw new DeveloperError('bgltf is not a valid Binary glTF file.');
        }

        var view = new DataView(uint8Array.buffer, uint8Array.byteOffset, uint8Array.byteLength);
        var byteOffset = 0;

        byteOffset += sizeOfUint32; // Skip magic number

        //>>includeStart('debug', pragmas.debug);
        var version = view.getUint32(byteOffset, true);
        if (version !== 1) {
            throw new DeveloperError('Only Binary glTF version 1 is supported.  Version ' + version + ' is not.');
        }
        //>>includeEnd('debug');
        byteOffset += sizeOfUint32;

        byteOffset += sizeOfUint32; // Skip length

        var sceneLength = view.getUint32(byteOffset, true);
        byteOffset += sizeOfUint32 + sizeOfUint32; // Skip sceneFormat

        var sceneOffset = byteOffset;
        var binOffset = sceneOffset + sceneLength;

        var json = getStringFromTypedArray(uint8Array, sceneOffset, sceneLength);
        return {
            glTF: JSON.parse(json),
            binaryOffset: binOffset
        };
    }

    /**
     * <p>
     * Creates a model from a glTF asset.  When the model is ready to render, i.e., when the external binary, image,
     * and shader files are downloaded and the WebGL resources are created, the {@link Model#readyPromise} is resolved.
     * </p>
     * <p>
     * The model can be a traditional glTF asset with a .gltf extension or a Binary glTF using the
     * KHR_binary_glTF extension with a .glb extension.
     * </p>
     * <p>
     * For high-precision rendering, Cesium supports the CESIUM_RTC extension, which introduces the
     * CESIUM_RTC_MODELVIEW parameter semantic that says the node is in WGS84 coordinates translated
     * relative to a local origin.
     * </p>
     *
     * @param {Object} options Object with the following properties:
     * @param {String} options.url The url to the .gltf file.
     * @param {Object} [options.headers] HTTP headers to send with the request.
     * @param {Boolean} [options.show=true] Determines if the model primitive will be shown.
     * @param {Matrix4} [options.modelMatrix=Matrix4.IDENTITY] The 4x4 transformation matrix that transforms the model from model to world coordinates.
     * @param {Number} [options.scale=1.0] A uniform scale applied to this model.
     * @param {Number} [options.minimumPixelSize=0.0] The approximate minimum pixel size of the model regardless of zoom.
     * @param {Number} [options.maximumScale] The maximum scale for the model.
     * @param {Object} [options.id] A user-defined object to return when the model is picked with {@link Scene#pick}.
     * @param {Boolean} [options.allowPicking=true] When <code>true</code>, each glTF mesh and primitive is pickable with {@link Scene#pick}.
     * @param {Boolean} [options.incrementallyLoadTextures=true] Determine if textures may continue to stream in after the model is loaded.
     * @param {Boolean} [options.asynchronous=true] Determines if model WebGL resource creation will be spread out over several frames or block until completion once all glTF files are loaded.
     * @param {ShadowMode} [options.shadows=ShadowMode.ENABLED] Determines whether the model casts or receives shadows from each light source.
     * @param {Boolean} [options.debugShowBoundingVolume=false] For debugging only. Draws the bounding sphere for each {@link DrawCommand} in the model.
     * @param {Boolean} [options.debugWireframe=false] For debugging only. Draws the model in wireframe.
     *
     * @returns {Model} The newly created model.
     *
     * @exception {DeveloperError} bgltf is not a valid Binary glTF file.
     * @exception {DeveloperError} Only glTF Binary version 1 is supported.
     *
     * @example
     * // Example 1. Create a model from a glTF asset
     * var model = scene.primitives.add(Cesium.Model.fromGltf({
     *   url : './duck/duck.gltf'
     * }));
     *
     * @example
     * // Example 2. Create model and provide all properties and events
     * var origin = Cesium.Cartesian3.fromDegrees(-95.0, 40.0, 200000.0);
     * var modelMatrix = Cesium.Transforms.eastNorthUpToFixedFrame(origin);
     *
     * var model = scene.primitives.add(Cesium.Model.fromGltf({
     *   url : './duck/duck.gltf',
     *   show : true,                     // default
     *   modelMatrix : modelMatrix,
     *   scale : 2.0,                     // double size
     *   minimumPixelSize : 128,          // never smaller than 128 pixels
     *   maximumScale: 20000,             // never larger than 20000 * model size (overrides minimumPixelSize)
     *   allowPicking : false,            // not pickable
     *   debugShowBoundingVolume : false, // default
     *   debugWireframe : false
     * }));
     *
     * model.readyPromise.then(function(model) {
     *   // Play all animations when the model is ready to render
     *   model.activeAnimations.addAll();
     * });
     */
    Model.fromGltf = function(options) {
        //>>includeStart('debug', pragmas.debug);
        if (!defined(options) || !defined(options.url)) {
            throw new DeveloperError('options.url is required');
        }
        //>>includeEnd('debug');

        var url = options.url;
        // If no cache key is provided, use the absolute URL, since two URLs with
        // different relative paths could point to the same model.
        var cacheKey = defaultValue(options.cacheKey, getAbsoluteUri(url));

        options = clone(options);
        options.basePath = getBaseUri(url, true);
        options.cacheKey = cacheKey;
        var model = new Model(options);

        options.headers = defined(options.headers) ? clone(options.headers) : {};
        if (!defined(options.headers.Accept)) {
            options.headers.Accept = defaultModelAccept;
        }

        var cachedGltf = gltfCache[cacheKey];
        if (!defined(cachedGltf)) {
            cachedGltf = new CachedGltf({
                ready : false
            });
            cachedGltf.count = 1;
            cachedGltf.modelsToLoad.push(model);
            setCachedGltf(model, cachedGltf);
            gltfCache[cacheKey] = cachedGltf;

            RequestScheduler.request(url, loadArrayBuffer, options.headers, options.requestType).then(function(arrayBuffer) {
                var array = new Uint8Array(arrayBuffer);
                if (containsGltfMagic(array)) {
                    // Load binary glTF
                    var result = parseBinaryGltfHeader(array);
                    // KHR_binary_glTF is from the beginning of the binary section
                    if (result.binaryOffset !== 0) {
                        array = array.subarray(result.binaryOffset);
                    }
                    cachedGltf.makeReady(result.glTF, array);
                } else {
                    // Load text (JSON) glTF
                    var json = getStringFromTypedArray(array);
                    cachedGltf.makeReady(JSON.parse(json));
                }
            }).otherwise(getFailedLoadFunction(model, 'model', url));
        } else if (!cachedGltf.ready) {
            // Cache hit but the loadArrayBuffer() or loadText() request is still pending
            ++cachedGltf.count;
            cachedGltf.modelsToLoad.push(model);
        }
        // else if the cached glTF is defined and ready, the
        // model constructor will pick it up using the cache key.

        return model;
    };

    /**
     * For the unit tests to verify model caching.
     *
     * @private
     */
    Model._gltfCache = gltfCache;

    function getRuntime(model, runtimeName, name) {
        //>>includeStart('debug', pragmas.debug);
        if (model._state !== ModelState.LOADED) {
            throw new DeveloperError('The model is not loaded.  Use Model.readyPromise or wait for Model.ready to be true.');
        }

        if (!defined(name)) {
            throw new DeveloperError('name is required.');
        }
        //>>includeEnd('debug');

        return (model._runtime[runtimeName])[name];
    }

    /**
     * Returns the glTF node with the given <code>name</code> property.  This is used to
     * modify a node's transform for animation outside of glTF animations.
     *
     * @param {String} name The glTF name of the node.
     * @returns {ModelNode} The node or <code>undefined</code> if no node with <code>name</code> exists.
     *
     * @exception {DeveloperError} The model is not loaded.  Use Model.readyPromise or wait for Model.ready to be true.
     *
     * @example
     * // Apply non-uniform scale to node LOD3sp
     * var node = model.getNode('LOD3sp');
     * node.matrix = Cesium.Matrix4.fromScale(new Cesium.Cartesian3(5.0, 1.0, 1.0), node.matrix);
     */
    Model.prototype.getNode = function(name) {
        var node = getRuntime(this, 'nodesByName', name);
        return defined(node) ? node.publicNode : undefined;
    };

    /**
     * Returns the glTF mesh with the given <code>name</code> property.
     *
     * @param {String} name The glTF name of the mesh.
     *
     * @returns {ModelMesh} The mesh or <code>undefined</code> if no mesh with <code>name</code> exists.
     *
     * @exception {DeveloperError} The model is not loaded.  Use Model.readyPromise or wait for Model.ready to be true.
     */
    Model.prototype.getMesh = function(name) {
        return getRuntime(this, 'meshesByName', name);
    };

    /**
     * Returns the glTF material with the given <code>name</code> property.
     *
     * @param {String} name The glTF name of the material.
     * @returns {ModelMaterial} The material or <code>undefined</code> if no material with <code>name</code> exists.
     *
     * @exception {DeveloperError} The model is not loaded.  Use Model.readyPromise or wait for Model.ready to be true.
     */
    Model.prototype.getMaterial = function(name) {
        return getRuntime(this, 'materialsByName', name);
    };

    var aMinScratch = new Cartesian3();
    var aMaxScratch = new Cartesian3();

    function getAccessorMinMax(gltf, accessorId) {
        var accessor = gltf.accessors[accessorId];
        var extensions = accessor.extensions;
        var accessorMin = accessor.min;
        var accessorMax = accessor.max;
        // If this accessor is quantized, we should use the decoded min and max
        if (defined(extensions)) {
            var quantizedAttributes = extensions.WEB3D_quantized_attributes;
            if (defined(quantizedAttributes)) {
                accessorMin = quantizedAttributes.decodedMin;
                accessorMax = quantizedAttributes.decodedMax;
            }
        }
        return {
            min : accessorMin,
            max : accessorMax
        };
    }

    function computeBoundingSphere(gltf) {
        var gltfNodes = gltf.nodes;
        var gltfMeshes = gltf.meshes;
        var rootNodes = gltf.scenes[gltf.scene].nodes;
        var rootNodesLength = rootNodes.length;

        var nodeStack = [];

        var min = new Cartesian3(Number.MAX_VALUE, Number.MAX_VALUE, Number.MAX_VALUE);
        var max = new Cartesian3(-Number.MAX_VALUE, -Number.MAX_VALUE, -Number.MAX_VALUE);

        for (var i = 0; i < rootNodesLength; ++i) {
            var n = gltfNodes[rootNodes[i]];
            n._transformToRoot = getTransform(n);
            nodeStack.push(n);

            while (nodeStack.length > 0) {
                n = nodeStack.pop();
                var transformToRoot = n._transformToRoot;

                var meshes = n.meshes;
                if (defined(meshes)) {
                    var meshesLength = meshes.length;
                    for (var j = 0; j < meshesLength; ++j) {
                        var primitives = gltfMeshes[meshes[j]].primitives;
                        var primitivesLength = primitives.length;
                        for (var m = 0; m < primitivesLength; ++m) {
                            var positionAccessor = primitives[m].attributes.POSITION;
                            if (defined(positionAccessor)) {
                                var minMax = getAccessorMinMax(gltf, positionAccessor);
                                var aMin = Cartesian3.fromArray(minMax.min, 0, aMinScratch);
                                var aMax = Cartesian3.fromArray(minMax.max, 0, aMaxScratch);
                                if (defined(min) && defined(max)) {
                                    Matrix4.multiplyByPoint(transformToRoot, aMin, aMin);
                                    Matrix4.multiplyByPoint(transformToRoot, aMax, aMax);
                                    Cartesian3.minimumByComponent(min, aMin, min);
                                    Cartesian3.maximumByComponent(max, aMax, max);
                                }
                            }
                        }
                    }
                }

                var children = n.children;
                var childrenLength = children.length;
                for (var k = 0; k < childrenLength; ++k) {
                    var child = gltfNodes[children[k]];
                    child._transformToRoot = getTransform(child);
                    Matrix4.multiplyTransformation(transformToRoot, child._transformToRoot, child._transformToRoot);
                    nodeStack.push(child);
                }
                delete n._transformToRoot;
            }
        }

        var boundingSphere = BoundingSphere.fromCornerPoints(min, max);
        return BoundingSphere.transformWithoutScale(boundingSphere, yUpToZUp, boundingSphere);
    }

    ///////////////////////////////////////////////////////////////////////////

    function getFailedLoadFunction(model, type, path) {
        return function() {
            model._state = ModelState.FAILED;
            model._readyPromise.reject(new RuntimeError('Failed to load ' + type + ': ' + path));
        };
    }

    function bufferLoad(model, id) {
        return function(arrayBuffer) {
            var loadResources = model._loadResources;
            loadResources.buffers[id] = new Uint8Array(arrayBuffer);
            --loadResources.pendingBufferLoads;
        };
    }

    function parseBuffers(model) {
        var buffers = model.gltf.buffers;
        for (var id in buffers) {
            if (buffers.hasOwnProperty(id)) {
                var buffer = buffers[id];

                // The extension 'KHR_binary_glTF' uses a special buffer entitled just 'binary_glTF'.
                // The 'KHR_binary_glTF' check is for backwards compatibility for the Cesium model converter
                // circa Cesium 1.15-1.20 when the converter incorrectly used the buffer name 'KHR_binary_glTF'.
                if ((id === 'binary_glTF') || (id === 'KHR_binary_glTF')) {
                    // Buffer is the binary glTF file itself that is already loaded
                    var loadResources = model._loadResources;
                    loadResources.buffers[id] = model._cachedGltf.bgltf;
                }
                else if (buffer.type === 'arraybuffer') {
                    ++model._loadResources.pendingBufferLoads;
                    var bufferPath = joinUrls(model._baseUri, buffer.uri);
                    var promise = RequestScheduler.request(bufferPath, loadArrayBuffer, undefined, model._requestType);
                    promise.then(bufferLoad(model, id)).otherwise(getFailedLoadFunction(model, 'buffer', bufferPath));
                }
            }
        }
    }

    function parseBufferViews(model) {
        var bufferViews = model.gltf.bufferViews;
        var id;

        var vertexBuffersToCreate = model._loadResources.vertexBuffersToCreate;

        // Only ARRAY_BUFFER here.  ELEMENT_ARRAY_BUFFER created below.
        for (id in bufferViews) {
            if (bufferViews.hasOwnProperty(id)) {
                if (bufferViews[id].target === WebGLConstants.ARRAY_BUFFER) {
                    vertexBuffersToCreate.enqueue(id);
                }
            }
        }

        var indexBuffersToCreate = model._loadResources.indexBuffersToCreate;
        var indexBufferIds = {};

        // The Cesium Renderer requires knowing the datatype for an index buffer
        // at creation type, which is not part of the glTF bufferview so loop
        // through glTF accessors to create the bufferview's index buffer.
        var accessors = model.gltf.accessors;
        for (id in accessors) {
            if (accessors.hasOwnProperty(id)) {
                var accessor = accessors[id];
                var bufferViewId = accessor.bufferView;
                var bufferView = bufferViews[bufferViewId];

                if ((bufferView.target === WebGLConstants.ELEMENT_ARRAY_BUFFER) && !defined(indexBufferIds[bufferViewId])) {
                    indexBufferIds[bufferViewId] = true;
                    indexBuffersToCreate.enqueue({
                        id : bufferViewId,
                        // In theory, several glTF accessors with different componentTypes could
                        // point to the same glTF bufferView, which would break this.
                        // In practice, it is unlikely as it will be UNSIGNED_SHORT.
                        componentType : accessor.componentType
                    });
                }
            }
        }
    }

    function shaderLoad(model, type, id) {
        return function(source) {
            var loadResources = model._loadResources;
            loadResources.shaders[id] = {
                source : source,
                type : type,
                bufferView : undefined
            };
            --loadResources.pendingShaderLoads;
        };
    }

    function parseShaders(model) {
        var shaders = model.gltf.shaders;
        for (var id in shaders) {
            if (shaders.hasOwnProperty(id)) {
                var shader = shaders[id];

                // Shader references either uri (external or base64-encoded) or bufferView
                if (defined(shader.extras) && defined(shader.extras.source)) {
                    model._loadResources.shaders[id] = {
                        source : shader.extras.source,
                        bufferView : undefined
                    };
                }
                else if (defined(shader.extensions) && defined(shader.extensions.KHR_binary_glTF)) {
                    var binary = shader.extensions.KHR_binary_glTF;
                    model._loadResources.shaders[id] = {
                        source : undefined,
                        bufferView : binary.bufferView
                    };
                } else {
                    ++model._loadResources.pendingShaderLoads;
                    var shaderPath = joinUrls(model._baseUri, shader.uri);
                    var promise = RequestScheduler.request(shaderPath, loadText, undefined, model.requestType);
                    promise.then(shaderLoad(model, shader.type, id)).otherwise(getFailedLoadFunction(model, 'shader', shaderPath));
                }
            }
        }
    }

    function parsePrograms(model) {
        var programs = model.gltf.programs;
        for (var id in programs) {
            if (programs.hasOwnProperty(id)) {
                model._loadResources.programsToCreate.enqueue(id);
            }
        }
    }

    function imageLoad(model, id) {
        return function(image) {
            var loadResources = model._loadResources;
            --loadResources.pendingTextureLoads;
            loadResources.texturesToCreate.enqueue({
                id : id,
                image : image,
                bufferView : undefined
            });
        };
    }

    function parseTextures(model) {
        var images = model.gltf.images;
        var textures = model.gltf.textures;
        for (var id in textures) {
            if (textures.hasOwnProperty(id)) {
                var gltfImage = images[textures[id].source];

                // Image references either uri (external or base64-encoded) or bufferView
                if (defined(gltfImage.extensions) && defined(gltfImage.extensions.KHR_binary_glTF)) {
                    var binary = gltfImage.extensions.KHR_binary_glTF;
                    model._loadResources.texturesToCreateFromBufferView.enqueue({
                        id : id,
                        image : undefined,
                        bufferView : binary.bufferView,
                        mimeType : binary.mimeType
                    });
                } else {
                    ++model._loadResources.pendingTextureLoads;
                    var imagePath = joinUrls(model._baseUri, gltfImage.uri);
                    loadImage(imagePath).then(imageLoad(model, id)).otherwise(getFailedLoadFunction(model, 'image', imagePath));
                }
            }
        }
    }

    var nodeTranslationScratch = new Cartesian3();
    var nodeQuaternionScratch = new Quaternion();
    var nodeScaleScratch = new Cartesian3();

    function getTransform(node) {
        if (defined(node.matrix)) {
            return Matrix4.fromArray(node.matrix);
        }

        return Matrix4.fromTranslationQuaternionRotationScale(
            Cartesian3.fromArray(node.translation, 0, nodeTranslationScratch),
            Quaternion.unpack(node.rotation, 0, nodeQuaternionScratch),
            Cartesian3.fromArray(node.scale, 0 , nodeScaleScratch));
    }

    function parseNodes(model) {
        var runtimeNodes = {};
        var runtimeNodesByName = {};
        var skinnedNodes = [];

        var skinnedNodesIds = model._loadResources.skinnedNodesIds;
        var nodes = model.gltf.nodes;

        for (var id in nodes) {
            if (nodes.hasOwnProperty(id)) {
                var node = nodes[id];

                var runtimeNode = {
                    // Animation targets
                    matrix : undefined,
                    translation : undefined,
                    rotation : undefined,
                    scale : undefined,

                    // Per-node show inherited from parent
                    computedShow : true,

                    // Computed transforms
                    transformToRoot : new Matrix4(),
                    computedMatrix : new Matrix4(),
                    dirtyNumber : 0,                    // The frame this node was made dirty by an animation; for graph traversal

                    // Rendering
                    commands : [],                      // empty for transform, light, and camera nodes

                    // Skinned node
                    inverseBindMatrices : undefined,    // undefined when node is not skinned
                    bindShapeMatrix : undefined,        // undefined when node is not skinned or identity
                    joints : [],                        // empty when node is not skinned
                    computedJointMatrices : [],         // empty when node is not skinned

                    // Joint node
                    jointName : node.jointName,         // undefined when node is not a joint

                    // Graph pointers
                    children : [],                      // empty for leaf nodes
                    parents : [],                       // empty for root nodes

                    // Publicly-accessible ModelNode instance to modify animation targets
                    publicNode : undefined
                };
                runtimeNode.publicNode = new ModelNode(model, node, runtimeNode, id, getTransform(node));

                runtimeNodes[id] = runtimeNode;
                runtimeNodesByName[node.name] = runtimeNode;

                if (defined(node.skin)) {
                    skinnedNodesIds.push(id);
                    skinnedNodes.push(runtimeNode);
                }
            }
        }

        model._runtime.nodes = runtimeNodes;
        model._runtime.nodesByName = runtimeNodesByName;
        model._runtime.skinnedNodes = skinnedNodes;
    }

    function parseMaterials(model) {
        var runtimeMaterialsByName = {};
        var runtimeMaterialsById = {};
        var materials = model.gltf.materials;
        var uniformMaps = model._uniformMaps;

        for (var id in materials) {
            if (materials.hasOwnProperty(id)) {
                // Allocated now so ModelMaterial can keep a reference to it.
                uniformMaps[id] = {
                    uniformMap : undefined,
                    values : undefined,
                    jointMatrixUniformName : undefined
                };

                var material = materials[id];
                var modelMaterial = new ModelMaterial(model, material, id);
                runtimeMaterialsByName[material.name] = modelMaterial;
                runtimeMaterialsById[id] = modelMaterial;
            }
        }

        model._runtime.materialsByName = runtimeMaterialsByName;
        model._runtime.materialsById = runtimeMaterialsById;
    }

    function parseMeshes(model) {
        var runtimeMeshesByName = {};
        var runtimeMaterialsById = model._runtime.materialsById;
        var meshes = model.gltf.meshes;
        var usesQuantizedAttributes = usesExtension(model, 'WEB3D_quantized_attributes');

        for (var id in meshes) {
            if (meshes.hasOwnProperty(id)) {
                var mesh = meshes[id];
                runtimeMeshesByName[mesh.name] = new ModelMesh(mesh, runtimeMaterialsById, id);
                if (usesQuantizedAttributes) {
                    // Cache primitives according to their program
                    var primitives = mesh.primitives;
                    var primitivesLength = primitives.length;
                    for (var i = 0; i < primitivesLength; i++) {
                        var primitive = primitives[i];
                        var programId = getProgramForPrimitive(model, primitive);
                        var programPrimitives = model._programPrimitives[programId];
                        if (!defined(programPrimitives)) {
                            programPrimitives = [];
                            model._programPrimitives[programId] = programPrimitives;
                        }
                        programPrimitives.push(primitive);
                    }
                }
            }
        }

        model._runtime.meshesByName = runtimeMeshesByName;
    }

    function parse(model) {
        if (!model._loadRendererResourcesFromCache) {
            parseBuffers(model);
            parseBufferViews(model);
            parseShaders(model);
            parsePrograms(model);
            parseTextures(model);
        }
        parseMaterials(model);
        parseMeshes(model);
        parseNodes(model);
    }

    function usesExtension(model, extension) {
        var cachedExtensionsUsed = model._extensionsUsed;
        if (!defined(cachedExtensionsUsed)) {
            var extensionsUsed = model.gltf.extensionsUsed;
            cachedExtensionsUsed = {};
            var extensionsLength = extensionsUsed.length;
            for (var i = 0; i < extensionsLength; i++) {
                cachedExtensionsUsed[extensionsUsed[i]] = true;
            }
        }
        return defined(cachedExtensionsUsed[extension]);
    }

    ///////////////////////////////////////////////////////////////////////////

    var CreateVertexBufferJob = function() {
        this.id = undefined;
        this.model = undefined;
        this.context = undefined;
    };

    CreateVertexBufferJob.prototype.set = function(id, model, context) {
        this.id = id;
        this.model = model;
        this.context = context;
    };

    CreateVertexBufferJob.prototype.execute = function() {
        createVertexBuffer(this.id, this.model, this.context);
    };

    ///////////////////////////////////////////////////////////////////////////

    function createVertexBuffer(bufferViewId, model, context) {
        var loadResources = model._loadResources;
        var bufferViews = model.gltf.bufferViews;
        var bufferView = bufferViews[bufferViewId];

        var vertexBuffer = Buffer.createVertexBuffer({
            context : context,
            typedArray : loadResources.getBuffer(bufferView),
            usage : BufferUsage.STATIC_DRAW
        });
        vertexBuffer.vertexArrayDestroyable = false;
        model._rendererResources.buffers[bufferViewId] = vertexBuffer;
    }

    ///////////////////////////////////////////////////////////////////////////

    var CreateIndexBufferJob = function() {
        this.id = undefined;
        this.componentType = undefined;
        this.model = undefined;
        this.context = undefined;
    };

    CreateIndexBufferJob.prototype.set = function(id, componentType, model, context) {
        this.id = id;
        this.componentType = componentType;
        this.model = model;
        this.context = context;
    };

    CreateIndexBufferJob.prototype.execute = function() {
        createIndexBuffer(this.id, this.componentType, this.model, this.context);
    };

    ///////////////////////////////////////////////////////////////////////////

    function createIndexBuffer(bufferViewId, componentType, model, context) {
        var loadResources = model._loadResources;
        var bufferViews = model.gltf.bufferViews;
        var bufferView = bufferViews[bufferViewId];

        var indexBuffer = Buffer.createIndexBuffer({
            context : context,
            typedArray : loadResources.getBuffer(bufferView),
            usage : BufferUsage.STATIC_DRAW,
            indexDatatype : componentType
        });
        indexBuffer.vertexArrayDestroyable = false;
        model._rendererResources.buffers[bufferViewId] = indexBuffer;
    }

    var scratchVertexBufferJob = new CreateVertexBufferJob();
    var scratchIndexBufferJob = new CreateIndexBufferJob();

    function createBuffers(model, frameState) {
        var loadResources = model._loadResources;

        if (loadResources.pendingBufferLoads !== 0) {
            return;
        }

        var context = frameState.context;
        var vertexBuffersToCreate = loadResources.vertexBuffersToCreate;
        var indexBuffersToCreate = loadResources.indexBuffersToCreate;
        var i;

        if (model.asynchronous) {
            while (vertexBuffersToCreate.length > 0) {
                scratchVertexBufferJob.set(vertexBuffersToCreate.peek(), model, context);
                if (!frameState.jobScheduler.execute(scratchVertexBufferJob, JobType.BUFFER)) {
                    break;
                }
                vertexBuffersToCreate.dequeue();
            }

            while (indexBuffersToCreate.length > 0) {
                i = indexBuffersToCreate.peek();
                scratchIndexBufferJob.set(i.id, i.componentType, model, context);
                if (!frameState.jobScheduler.execute(scratchIndexBufferJob, JobType.BUFFER)) {
                    break;
                }
                indexBuffersToCreate.dequeue();
            }
        } else {
            while (vertexBuffersToCreate.length > 0) {
                createVertexBuffer(vertexBuffersToCreate.dequeue(), model, context);
            }

            while (indexBuffersToCreate.length > 0) {
                i = indexBuffersToCreate.dequeue();
                createIndexBuffer(i.id, i.componentType, model, context);
            }
        }
    }

    function createAttributeLocations(model, attributes) {
        var attributeLocations = {};
        var length = attributes.length;
        var i;

        // Set the position attribute to the 0th index. In some WebGL implementations the shader
        // will not work correctly if the 0th attribute is not active. For example, some glTF models
        // list the normal attribute first but derived shaders like the cast-shadows shader do not use
        // the normal attribute.
        for (i = 1; i < length; ++i) {
            var attribute = attributes[i];
            if (/position/i.test(attribute)) {
                attributes[i] = attributes[0];
                attributes[0] = attribute;
                break;
            }
        }

        for (i = 0; i < length; ++i) {
            attributeLocations[attributes[i]] = i;
        }

        return attributeLocations;
    }

    function getShaderSource(model, shader) {
        if (defined(shader.source)) {
            return shader.source;
        }

        var loadResources = model._loadResources;
        var gltf = model.gltf;
        var bufferView = gltf.bufferViews[shader.bufferView];

        return getStringFromTypedArray(loadResources.getBuffer(bufferView));
    }

    function replaceAllButFirstInString(string, find, replace) {
        var index = string.indexOf(find);
        return string.replace(new RegExp(find, 'g'), function(match, offset, all) {
            return index === offset ? match : replace;
        });
    }

    function getProgramForPrimitive(model, primitive) {
        var gltf = model.gltf;
        var materialId = primitive.material;
        var material = gltf.materials[materialId];
        var techniqueId = material.technique;
        var technique = gltf.techniques[techniqueId];
        return technique.program;
    }

    function getQuantizedAttributes(model, accessorId) {
        var gltf = model.gltf;
        var accessor = gltf.accessors[accessorId];
        var extensions = accessor.extensions;
        if (defined(extensions)) {
            return extensions.WEB3D_quantized_attributes;
        }
        return undefined;
    }

    function getAttributeVariableName(model, primitive, attributeSemantic) {
        var gltf = model.gltf;
        var materialId = primitive.material;
        var material = gltf.materials[materialId];
        var techniqueId = material.technique;
        var technique = gltf.techniques[techniqueId];
        for (var parameter in technique.parameters) {
            if (technique.parameters.hasOwnProperty(parameter)) {
                var semantic = technique.parameters[parameter].semantic;
                if (semantic === attributeSemantic) {
                    var attributes = technique.attributes;
                    for (var attributeVarName in attributes) {
                        if (attributes.hasOwnProperty(attributeVarName)) {
                            var name = attributes[attributeVarName];
                            if (name === parameter) {
                                return attributeVarName;
                            }
                        }
                    }
                }
            }
        }
        return undefined;
    }

    function modifyShaderForQuantizedAttributes(shader, programName, model, context) {
        var quantizedUniforms = {};
        model._quantizedUniforms[programName] = quantizedUniforms;

        var primitives = model._programPrimitives[programName];
        for (var i = 0; i < primitives.length; i++) {
            var primitive = primitives[i];
            if (getProgramForPrimitive(model, primitive) === programName) {
                for (var attributeSemantic in primitive.attributes) {
                    if (primitive.attributes.hasOwnProperty(attributeSemantic)) {
                        var decodeUniformVarName = 'czm_u_dec_' + attributeSemantic.toLowerCase();
                        var decodeUniformVarNameScale = decodeUniformVarName + '_scale';
                        var decodeUniformVarNameTranslate = decodeUniformVarName + '_translate';
                        if (!defined(quantizedUniforms[decodeUniformVarName]) && !defined(quantizedUniforms[decodeUniformVarNameScale])) {
                            var accessorId = primitive.attributes[attributeSemantic];
                            var quantizedAttributes = getQuantizedAttributes(model, accessorId);
                            if (defined(quantizedAttributes)) {
                                var attributeVarName = getAttributeVariableName(model, primitive, attributeSemantic);
                                var decodeMatrix = quantizedAttributes.decodeMatrix;
                                var newMain = 'czm_decoded_' + attributeSemantic;
                                var decodedAttributeVarName = attributeVarName.replace('a_', 'czm_a_dec_');
                                var size = Math.floor(Math.sqrt(decodeMatrix.length));

                                // replace usages of the original attribute with the decoded version, but not the declaration
                                shader = replaceAllButFirstInString(shader, attributeVarName, decodedAttributeVarName);
                                // declare decoded attribute
                                var variableType;
                                if (size > 2) {
                                    variableType = 'vec' + (size - 1);
                                } else {
                                    variableType = 'float';
                                }
                                shader = variableType + ' ' + decodedAttributeVarName + ';\n' + shader;
                                // splice decode function into the shader - attributes are pre-multiplied with the decode matrix
                                // uniform in the shader (32-bit floating point)
                                var decode = '';
                                if (size === 5) {
                                    // separate scale and translate since glsl doesn't have mat5
                                    shader = 'uniform mat4 ' + decodeUniformVarNameScale + ';\n' + shader;
                                    shader = 'uniform vec4 ' + decodeUniformVarNameTranslate + ';\n' + shader;
                                    decode = '\n' +
                                             'void main() {\n' +
                                             '    ' + decodedAttributeVarName + ' = ' + decodeUniformVarNameScale + ' * ' + attributeVarName + ' + ' + decodeUniformVarNameTranslate + ';\n' +
                                             '    ' + newMain + '();\n' +
                                             '}\n';

                                    quantizedUniforms[decodeUniformVarNameScale] = {mat : 4};
                                    quantizedUniforms[decodeUniformVarNameTranslate] = {vec : 4};
                                }
                                else {
                                    shader = 'uniform mat' + size + ' ' + decodeUniformVarName + ';\n' + shader;
                                    decode = '\n' +
                                             'void main() {\n' +
                                             '    ' + decodedAttributeVarName + ' = ' + variableType + '(' + decodeUniformVarName + ' * vec' + size + '(' + attributeVarName + ',1.0));\n' +
                                             '    ' + newMain + '();\n' +
                                             '}\n';

                                    quantizedUniforms[decodeUniformVarName] = {mat : size};
                                }
                                shader = ShaderSource.replaceMain(shader, newMain);
                                shader += decode;
                            }
                        }
                    }
                }
            }
        }
        // This is not needed after the program is processed, free the memory
        model._programPrimitives[programName] = undefined;
        return shader;
    }

    function modifyShader(shader, programName, callback) {
        if (defined(callback)) {
            shader = callback(shader, programName);
        }
        return shader;
    }

    var CreateProgramJob = function() {
        this.id = undefined;
        this.model = undefined;
        this.context = undefined;
    };

    CreateProgramJob.prototype.set = function(id, model, context) {
        this.id = id;
        this.model = model;
        this.context = context;
    };

    CreateProgramJob.prototype.execute = function() {
        createProgram(this.id, this.model, this.context);
    };

    ///////////////////////////////////////////////////////////////////////////

    function createProgram(id, model, context) {
        var programs = model.gltf.programs;
        var shaders = model._loadResources.shaders;
        var program = programs[id];

        var attributeLocations = createAttributeLocations(model, program.attributes);
        var vs = getShaderSource(model, shaders[program.vertexShader]);
        var fs = getShaderSource(model, shaders[program.fragmentShader]);

        // Add pre-created attributes to attributeLocations
        var attributesLength = program.attributes.length;
        var precreatedAttributes = model._precreatedAttributes;
        if (defined(precreatedAttributes)) {
            for (var attrName in precreatedAttributes) {
                if (precreatedAttributes.hasOwnProperty(attrName)) {
                    attributeLocations[attrName] = attributesLength++;
                }
            }
        }

        if (usesExtension(model, 'WEB3D_quantized_attributes')) {
            vs = modifyShaderForQuantizedAttributes(vs, id, model, context);
        }

        var drawVS = modifyShader(vs, id, model._vertexShaderLoaded);
        var drawFS = modifyShader(fs, id, model._fragmentShaderLoaded);

        model._rendererResources.programs[id] = ShaderProgram.fromCache({
            context : context,
            vertexShaderSource : drawVS,
            fragmentShaderSource : drawFS,
            attributeLocations : attributeLocations
        });

        if (model.allowPicking) {
            // PERFORMANCE_IDEA: Can optimize this shader with a glTF hint. https://github.com/KhronosGroup/glTF/issues/181
            var pickVS = modifyShader(vs, id, model._pickVertexShaderLoaded);
            var pickFS = modifyShader(fs, id, model._pickFragmentShaderLoaded);

            if (!model._pickFragmentShaderLoaded) {
                pickFS = ShaderSource.createPickFragmentShaderSource(fs, 'uniform');
            }

            model._rendererResources.pickPrograms[id] = ShaderProgram.fromCache({
                context : context,
                vertexShaderSource : pickVS,
                fragmentShaderSource : pickFS,
                attributeLocations : attributeLocations
            });
        }
    }

    var scratchCreateProgramJob = new CreateProgramJob();

    function createPrograms(model, frameState) {
        var loadResources = model._loadResources;
        var programsToCreate = loadResources.programsToCreate;

        if (loadResources.pendingShaderLoads !== 0) {
            return;
        }

        // PERFORMANCE_IDEA: this could be more fine-grained by looking
        // at the shader's bufferView's to determine the buffer dependencies.
        if (loadResources.pendingBufferLoads !== 0) {
            return;
        }

        var context = frameState.context;

        if (model.asynchronous) {
            while (programsToCreate.length > 0) {
                scratchCreateProgramJob.set(programsToCreate.peek(), model, context);
                if (!frameState.jobScheduler.execute(scratchCreateProgramJob, JobType.PROGRAM)) {
                    break;
                }
                programsToCreate.dequeue();
            }
        } else {
            // Create all loaded programs this frame
            while (programsToCreate.length > 0) {
                createProgram(programsToCreate.dequeue(), model, context);
            }
        }
    }

    function getOnImageCreatedFromTypedArray(loadResources, gltfTexture) {
        return function(image) {
            loadResources.texturesToCreate.enqueue({
                id : gltfTexture.id,
                image : image,
                bufferView : undefined
            });

            --loadResources.pendingBufferViewToImage;
        };
    }

    function loadTexturesFromBufferViews(model) {
        var loadResources = model._loadResources;

        if (loadResources.pendingBufferLoads !== 0) {
            return;
        }

        while (loadResources.texturesToCreateFromBufferView.length > 0) {
            var gltfTexture = loadResources.texturesToCreateFromBufferView.dequeue();

            var gltf = model.gltf;
            var bufferView = gltf.bufferViews[gltfTexture.bufferView];

            var onload = getOnImageCreatedFromTypedArray(loadResources, gltfTexture);
            var onerror = getFailedLoadFunction(model, 'image', 'id: ' + gltfTexture.id + ', bufferView: ' + gltfTexture.bufferView);
            loadImageFromTypedArray(loadResources.getBuffer(bufferView), gltfTexture.mimeType).
                then(onload).otherwise(onerror);

            ++loadResources.pendingBufferViewToImage;
        }
    }

    function createSamplers(model, context) {
        var loadResources = model._loadResources;

        if (loadResources.createSamplers) {
            loadResources.createSamplers = false;

            var rendererSamplers = model._rendererResources.samplers;
            var samplers = model.gltf.samplers;
            for (var id in samplers) {
                if (samplers.hasOwnProperty(id)) {
                    var sampler = samplers[id];

                    rendererSamplers[id] = new Sampler({
                        wrapS : sampler.wrapS,
                        wrapT : sampler.wrapT,
                        minificationFilter : sampler.minFilter,
                        magnificationFilter : sampler.magFilter
                    });
                }
            }
        }
    }

    ///////////////////////////////////////////////////////////////////////////

    var CreateTextureJob = function() {
        this.gltfTexture = undefined;
        this.model = undefined;
        this.context = undefined;
    };

    CreateTextureJob.prototype.set = function(gltfTexture, model, context) {
        this.gltfTexture = gltfTexture;
        this.model = model;
        this.context = context;
    };

    CreateTextureJob.prototype.execute = function() {
        createTexture(this.gltfTexture, this.model, this.context);
    };

    ///////////////////////////////////////////////////////////////////////////

    function createTexture(gltfTexture, model, context) {
        var textures = model.gltf.textures;
        var texture = textures[gltfTexture.id];

        var rendererSamplers = model._rendererResources.samplers;
        var sampler = rendererSamplers[texture.sampler];

        var mipmap =
            (sampler.minificationFilter === TextureMinificationFilter.NEAREST_MIPMAP_NEAREST) ||
            (sampler.minificationFilter === TextureMinificationFilter.NEAREST_MIPMAP_LINEAR) ||
            (sampler.minificationFilter === TextureMinificationFilter.LINEAR_MIPMAP_NEAREST) ||
            (sampler.minificationFilter === TextureMinificationFilter.LINEAR_MIPMAP_LINEAR);
        var requiresNpot = mipmap ||
            (sampler.wrapS === TextureWrap.REPEAT) ||
            (sampler.wrapS === TextureWrap.MIRRORED_REPEAT) ||
            (sampler.wrapT === TextureWrap.REPEAT) ||
            (sampler.wrapT === TextureWrap.MIRRORED_REPEAT);

        var source = gltfTexture.image;
        var npot = !CesiumMath.isPowerOfTwo(source.width) || !CesiumMath.isPowerOfTwo(source.height);

        if (requiresNpot && npot) {
            // WebGL requires power-of-two texture dimensions for mipmapping and REPEAT/MIRRORED_REPEAT wrap modes.
            var canvas = document.createElement('canvas');
            canvas.width = CesiumMath.nextPowerOfTwo(source.width);
            canvas.height = CesiumMath.nextPowerOfTwo(source.height);
            var canvasContext = canvas.getContext('2d');
            canvasContext.drawImage(source, 0, 0, source.width, source.height, 0, 0, canvas.width, canvas.height);
            source = canvas;
        }

        var tx;

        if (texture.target === WebGLConstants.TEXTURE_2D) {
            tx = new Texture({
                context : context,
                source : source,
                pixelFormat : texture.internalFormat,
                pixelDatatype : texture.type,
                sampler : sampler,
                flipY : false
            });
        }
        // GLTF_SPEC: Support TEXTURE_CUBE_MAP.  https://github.com/KhronosGroup/glTF/issues/40

        if (mipmap) {
            tx.generateMipmap();
        }

        model._rendererResources.textures[gltfTexture.id] = tx;
    }

    var scratchCreateTextureJob = new CreateTextureJob();

    function createTextures(model, frameState) {
        var context = frameState.context;
        var texturesToCreate = model._loadResources.texturesToCreate;

        if (model.asynchronous) {
            while (texturesToCreate.length > 0) {
                scratchCreateTextureJob.set(texturesToCreate.peek(), model, context);
                if (!frameState.jobScheduler.execute(scratchCreateTextureJob, JobType.TEXTURE)) {
                    break;
                }
                texturesToCreate.dequeue();
            }
        } else {
            // Create all loaded textures this frame
            while (texturesToCreate.length > 0) {
                createTexture(texturesToCreate.dequeue(), model, context);
            }
        }
    }

    function getAttributeLocations(model, primitive) {
        var gltf = model.gltf;
        var techniques = gltf.techniques;
        var materials = gltf.materials;

        // Retrieve the compiled shader program to assign index values to attributes
        var attributeLocations = {};

        var technique = techniques[materials[primitive.material].technique];
        var parameters = technique.parameters;
        var attributes = technique.attributes;
        var programAttributeLocations = model._rendererResources.programs[technique.program].vertexAttributes;

        // Note: WebGL shader compiler may have optimized and removed some attributes from programAttributeLocations
        for (var location in programAttributeLocations){
            if (programAttributeLocations.hasOwnProperty(location)) {
                var attribute = attributes[location];
                var index = programAttributeLocations[location].index;
                if (defined(attribute)) {
                    var parameter = parameters[attribute];
                    attributeLocations[parameter.semantic] = index;
                } else {
                    // Pre-created attributes
                    attributeLocations[location] = index;
                }
            }
        }

        return attributeLocations;
    }

    function searchForest(forest, jointName, nodes) {
        var length = forest.length;
        for (var i = 0; i < length; ++i) {
            var stack = [forest[i]]; // Push root node of tree

            while (stack.length > 0) {
                var id = stack.pop();
                var n = nodes[id];

                if (n.jointName === jointName) {
                    return id;
                }

                var children = n.children;
                var childrenLength = children.length;
                for (var k = 0; k < childrenLength; ++k) {
                    stack.push(children[k]);
                }
            }
        }

        // This should never happen; the skeleton should have a node for all joints in the skin.
        return undefined;
    }

    function createJoints(model, runtimeSkins) {
        var gltf = model.gltf;
        var skins = gltf.skins;
        var nodes = gltf.nodes;
        var runtimeNodes = model._runtime.nodes;

        var skinnedNodesIds = model._loadResources.skinnedNodesIds;
        var length = skinnedNodesIds.length;
        for (var j = 0; j < length; ++j) {
            var id = skinnedNodesIds[j];
            var skinnedNode = runtimeNodes[id];
            var node = nodes[id];

            var runtimeSkin = runtimeSkins[node.skin];
            skinnedNode.inverseBindMatrices = runtimeSkin.inverseBindMatrices;
            skinnedNode.bindShapeMatrix = runtimeSkin.bindShapeMatrix;

            // 1. Find nodes with the names in node.skeletons (the node's skeletons)
            // 2. These nodes form the root nodes of the forest to search for each joint in skin.jointNames.  This search uses jointName, not the node's name.
            // 3. Search for the joint name among the gltf node hierarchy instead of the runtime node hierarchy. Child links aren't set up yet for runtime nodes.
            var forest = [];
            var gltfSkeletons = node.skeletons;
            var skeletonsLength = gltfSkeletons.length;
            for (var k = 0; k < skeletonsLength; ++k) {
                forest.push(gltfSkeletons[k]);
            }

            var gltfJointNames = skins[node.skin].jointNames;
            var jointNamesLength = gltfJointNames.length;
            for (var i = 0; i < jointNamesLength; ++i) {
                var jointName = gltfJointNames[i];
                var jointNode = runtimeNodes[searchForest(forest, jointName, nodes)];
                skinnedNode.joints.push(jointNode);
            }
        }
    }

    function createSkins(model) {
        var loadResources = model._loadResources;

        if (loadResources.pendingBufferLoads !== 0) {
            return;
        }

        if (!loadResources.createSkins) {
            return;
        }
        loadResources.createSkins = false;

        var gltf = model.gltf;
        var accessors = gltf.accessors;
        var skins = gltf.skins;
        var runtimeSkins = {};

        for (var id in skins) {
            if (skins.hasOwnProperty(id)) {
                var skin = skins[id];
                var accessor = accessors[skin.inverseBindMatrices];

                var bindShapeMatrix;
                if (!Matrix4.equals(skin.bindShapeMatrix, Matrix4.IDENTITY)) {
                    bindShapeMatrix = Matrix4.clone(skin.bindShapeMatrix);
                }

                runtimeSkins[id] = {
                    inverseBindMatrices : ModelAnimationCache.getSkinInverseBindMatrices(model, accessor),
                    bindShapeMatrix : bindShapeMatrix // not used when undefined
                };
            }
        }

        createJoints(model, runtimeSkins);
    }

    function getChannelEvaluator(model, runtimeNode, targetPath, spline) {
        return function(localAnimationTime) {
            //  Workaround for https://github.com/KhronosGroup/glTF/issues/219

            //if (targetPath === 'translation') {
            //    return;
            //}
            runtimeNode[targetPath] = spline.evaluate(localAnimationTime, runtimeNode[targetPath]);
            runtimeNode.dirtyNumber = model._maxDirtyNumber;
        };
    }

    function createRuntimeAnimations(model) {
        var loadResources = model._loadResources;

        if (!loadResources.finishedPendingBufferLoads()) {
            return;
        }

        if (!loadResources.createRuntimeAnimations) {
            return;
        }
        loadResources.createRuntimeAnimations = false;

        model._runtime.animations = {
        };

        var runtimeNodes = model._runtime.nodes;
        var animations = model.gltf.animations;
        var accessors = model.gltf.accessors;

        for (var animationId in animations) {
            if (animations.hasOwnProperty(animationId)) {
                var animation = animations[animationId];
                var channels = animation.channels;
                var parameters = animation.parameters;
                var samplers = animation.samplers;

                var parameterValues = {};

                for (var name in parameters) {
                    if (parameters.hasOwnProperty(name)) {
                        parameterValues[name] = ModelAnimationCache.getAnimationParameterValues(model, accessors[parameters[name]]);
                    }
                }

                // Find start and stop time for the entire animation
                var startTime = Number.MAX_VALUE;
                var stopTime = -Number.MAX_VALUE;

                var length = channels.length;
                var channelEvaluators = new Array(length);

                for (var i = 0; i < length; ++i) {
                    var channel = channels[i];
                    var target = channel.target;
                    var sampler = samplers[channel.sampler];
                    var times = parameterValues[sampler.input];

                    startTime = Math.min(startTime, times[0]);
                    stopTime = Math.max(stopTime, times[times.length - 1]);

                    var spline = ModelAnimationCache.getAnimationSpline(model, animationId, animation, channel.sampler, sampler, parameterValues);
                    // GLTF_SPEC: Support more targets like materials. https://github.com/KhronosGroup/glTF/issues/142
                    channelEvaluators[i] = getChannelEvaluator(model, runtimeNodes[target.id], target.path, spline);
                }

                model._runtime.animations[animationId] = {
                    startTime : startTime,
                    stopTime : stopTime,
                    channelEvaluators : channelEvaluators
                };
            }
        }
    }

    function createVertexArrays(model, context) {
        var loadResources = model._loadResources;

        if (!loadResources.finishedBuffersCreation() || !loadResources.finishedProgramCreation()) {
            return;
        }

        if (!loadResources.createVertexArrays) {
            return;
        }
        loadResources.createVertexArrays = false;

        var rendererBuffers = model._rendererResources.buffers;
        var rendererVertexArrays = model._rendererResources.vertexArrays;
        var gltf = model.gltf;
        var accessors = gltf.accessors;
        var meshes = gltf.meshes;

        for (var meshId in meshes) {
            if (meshes.hasOwnProperty(meshId)) {
                var primitives = meshes[meshId].primitives;
                var primitivesLength = primitives.length;

                for (var i = 0; i < primitivesLength; ++i) {
                    var primitive = primitives[i];

                    // GLTF_SPEC: This does not take into account attribute arrays,
                    // indicated by when an attribute points to a parameter with a
                    // count property.
                    //
                    // https://github.com/KhronosGroup/glTF/issues/258

                    var attributeLocations = getAttributeLocations(model, primitive);
                    var attributeName;
                    var attributeLocation;
                    var attribute;
                    var attributes = [];
                    var primitiveAttributes = primitive.attributes;
                    for (attributeName in primitiveAttributes) {
                        if (primitiveAttributes.hasOwnProperty(attributeName)) {
                            attributeLocation = attributeLocations[attributeName];
                            // Skip if the attribute is not used by the material, e.g., because the asset was exported
                            // with an attribute that wasn't used and the asset wasn't optimized.
                            if (defined(attributeLocation)) {
                                var a = accessors[primitiveAttributes[attributeName]];

                                var componentType = a.componentType;
                                // XXX: if uint32, pretend it's really uint16.
                                componentType = componentType === 5125 ? 5123 : componentType;

                                attributes.push({
                                    index : attributeLocation,
                                    vertexBuffer : rendererBuffers[a.bufferView],
<<<<<<< HEAD
                                    componentsPerAttribute : getModelAccessor(a).componentsPerAttribute,
                                    componentDatatype      : componentType,
                                    normalize              : false,
                                    offsetInBytes          : a.byteOffset,
                                    strideInBytes          : a.byteStride
=======
                                    componentsPerAttribute : getBinaryAccessor(a).componentsPerAttribute,
                                    componentDatatype : a.componentType,
                                    normalize : false,
                                    offsetInBytes : a.byteOffset,
                                    strideInBytes : a.byteStride
>>>>>>> 663bd619
                                });
                            }
                        }
                    }

                    // Add pre-created attributes
                    var precreatedAttributes = model._precreatedAttributes;
                    if (defined(precreatedAttributes)) {
                        for (attributeName in precreatedAttributes) {
                            if (precreatedAttributes.hasOwnProperty(attributeName)) {
                                attributeLocation = attributeLocations[attributeName];
                                if (defined(attributeLocation)) {
                                    attribute = precreatedAttributes[attributeName];
                                    attribute.index = attributeLocation;
                                    attributes.push(attribute);
                                }
                            }
                        }
                    }

                    var indexBuffer;
                    if (defined(primitive.indices)) {
                        var accessor = accessors[primitive.indices];
                        indexBuffer = rendererBuffers[accessor.bufferView];
                    }
                    rendererVertexArrays[meshId + '.primitive.' + i] = new VertexArray({
                        context : context,
                        attributes : attributes,
                        indexBuffer : indexBuffer
                    });
                }
            }
        }
    }

    function getBooleanStates(states) {
        // GLTF_SPEC: SAMPLE_ALPHA_TO_COVERAGE not used by Cesium
        var booleanStates = {};
        booleanStates[WebGLConstants.BLEND] = false;
        booleanStates[WebGLConstants.CULL_FACE] = false;
        booleanStates[WebGLConstants.DEPTH_TEST] = false;
        booleanStates[WebGLConstants.POLYGON_OFFSET_FILL] = false;
        booleanStates[WebGLConstants.SCISSOR_TEST] = false;

        var enable = states.enable;
        var length = enable.length;
        var i;
        for (i = 0; i < length; ++i) {
            booleanStates[enable[i]] = true;
        }

        return booleanStates;
    }

    function createRenderStates(model, context) {
        var loadResources = model._loadResources;
        var techniques = model.gltf.techniques;

        if (loadResources.createRenderStates) {
            loadResources.createRenderStates = false;
            for (var id in techniques) {
                if (techniques.hasOwnProperty(id)) {
                    createRenderStateForTechnique(model, id, context);
                }
            }
        }
    }

    function createRenderStateForTechnique(model, id, context) {
        var rendererRenderStates = model._rendererResources.renderStates;
        var techniques = model.gltf.techniques;
        var technique = techniques[id];
        var states = technique.states;

        var booleanStates = getBooleanStates(states);
        var statesFunctions = defaultValue(states.functions, defaultValue.EMPTY_OBJECT);
        var blendColor = defaultValue(statesFunctions.blendColor, [0.0, 0.0, 0.0, 0.0]);
        var blendEquationSeparate = defaultValue(statesFunctions.blendEquationSeparate, [
            WebGLConstants.FUNC_ADD,
            WebGLConstants.FUNC_ADD]);
        var blendFuncSeparate = defaultValue(statesFunctions.blendFuncSeparate, [
            WebGLConstants.ONE,
            WebGLConstants.ONE,
            WebGLConstants.ZERO,
            WebGLConstants.ZERO]);
        var colorMask = defaultValue(statesFunctions.colorMask, [true, true, true, true]);
        var depthRange = defaultValue(statesFunctions.depthRange, [0.0, 1.0]);
        var polygonOffset = defaultValue(statesFunctions.polygonOffset, [0.0, 0.0]);
        var scissor = defaultValue(statesFunctions.scissor, [0.0, 0.0, 0.0, 0.0]);

        rendererRenderStates[id] = RenderState.fromCache({
            frontFace : defined(statesFunctions.frontFace) ? statesFunctions.frontFace[0] : WebGLConstants.CCW,
            cull : {
                enabled : booleanStates[WebGLConstants.CULL_FACE],
                face : defined(statesFunctions.cullFace) ? statesFunctions.cullFace[0] : WebGLConstants.BACK
            },
            lineWidth : defined(statesFunctions.lineWidth) ? statesFunctions.lineWidth[0] : 1.0,
            polygonOffset : {
                enabled : booleanStates[WebGLConstants.POLYGON_OFFSET_FILL],
                factor : polygonOffset[0],
                units : polygonOffset[1]
            },
            scissorTest : {
                enabled : booleanStates[WebGLConstants.SCISSOR_TEST],
                rectangle : {
                    x : scissor[0],
                    y : scissor[1],
                    width : scissor[2],
                    height : scissor[3]
                }
            },
            depthRange : {
                near : depthRange[0],
                far : depthRange[1]
            },
            depthTest : {
                enabled : booleanStates[WebGLConstants.DEPTH_TEST],
                func : defined(statesFunctions.depthFunc) ? statesFunctions.depthFunc[0] : WebGLConstants.LESS
            },
            colorMask : {
                red : colorMask[0],
                green : colorMask[1],
                blue : colorMask[2],
                alpha : colorMask[3]
            },
            depthMask : defined(statesFunctions.depthMask) ? statesFunctions.depthMask[0] : true,
            blending : {
                enabled : booleanStates[WebGLConstants.BLEND],
                color : {
                    red : blendColor[0],
                    green : blendColor[1],
                    blue : blendColor[2],
                    alpha : blendColor[3]
                },
                equationRgb : blendEquationSeparate[0],
                equationAlpha : blendEquationSeparate[1],
                functionSourceRgb : blendFuncSeparate[0],
                functionSourceAlpha : blendFuncSeparate[1],
                functionDestinationRgb : blendFuncSeparate[2],
                functionDestinationAlpha : blendFuncSeparate[3]
            }
        });
    }

    // This doesn't support LOCAL, which we could add if it is ever used.
    var scratchTranslationRtc = new Cartesian3();
    var gltfSemanticUniforms = {
        MODEL : function(uniformState, model) {
            return function() {
                return uniformState.model;
            };
        },
        VIEW : function(uniformState, model) {
            return function() {
                return uniformState.view;
            };
        },
        PROJECTION : function(uniformState, model) {
            return function() {
                return uniformState.projection;
            };
        },
        MODELVIEW : function(uniformState, model) {
            return function() {
                return uniformState.modelView;
            };
        },
        CESIUM_RTC_MODELVIEW : function(uniformState, model) {
            // CESIUM_RTC extension
            var mvRtc = new Matrix4();
            return function() {
                Matrix4.getTranslation(uniformState.model, scratchTranslationRtc);
                Cartesian3.add(scratchTranslationRtc, model._rtcCenter, scratchTranslationRtc);
                Matrix4.multiplyByPoint(uniformState.view, scratchTranslationRtc, scratchTranslationRtc);
                return Matrix4.setTranslation(uniformState.modelView, scratchTranslationRtc, mvRtc);
            };
        },
        MODELVIEWPROJECTION : function(uniformState, model) {
            return function() {
                return uniformState.modelViewProjection;
            };
        },
        MODELINVERSE : function(uniformState, model) {
            return function() {
                return uniformState.inverseModel;
            };
        },
        VIEWINVERSE : function(uniformState, model) {
            return function() {
                return uniformState.inverseView;
            };
        },
        PROJECTIONINVERSE : function(uniformState, model) {
            return function() {
                return uniformState.inverseProjection;
            };
        },
        MODELVIEWINVERSE : function(uniformState, model) {
            return function() {
                return uniformState.inverseModelView;
            };
        },
        MODELVIEWPROJECTIONINVERSE : function(uniformState, model) {
            return function() {
                return uniformState.inverseModelViewProjection;
            };
        },
        MODELINVERSETRANSPOSE : function(uniformState, model) {
            return function() {
                return uniformState.inverseTransposeModel;
            };
        },
        MODELVIEWINVERSETRANSPOSE : function(uniformState, model) {
            return function() {
                return uniformState.normal;
            };
        },
        VIEWPORT : function(uniformState, model) {
            return function() {
                return uniformState.viewportCartesian4;
            };
        }
        // JOINTMATRIX created in createCommand()
    };

    ///////////////////////////////////////////////////////////////////////////

    function getScalarUniformFunction(value, model) {
        var that = {
            value : value,
            clone : function(source, result) {
                return source;
            },
            func : function() {
                return that.value;
            }
        };
        return that;
    }

    function getVec2UniformFunction(value, model) {
        var that = {
            value : Cartesian2.fromArray(value),
            clone : Cartesian2.clone,
            func : function() {
                return that.value;
            }
        };
        return that;
    }

    function getVec3UniformFunction(value, model) {
        var that = {
            value : Cartesian3.fromArray(value),
            clone : Cartesian3.clone,
            func : function() {
                return that.value;
            }
        };
        return that;
    }

    function getVec4UniformFunction(value, model) {
        var that = {
            value : Cartesian4.fromArray(value),
            clone : Cartesian4.clone,
            func : function() {
                return that.value;
            }
        };
        return that;
    }

    function getMat2UniformFunction(value, model) {
        var that = {
            value : Matrix2.fromColumnMajorArray(value),
            clone : Matrix2.clone,
            func : function() {
                return that.value;
            }
        };
        return that;
    }

    function getMat3UniformFunction(value, model) {
        var that = {
            value : Matrix3.fromColumnMajorArray(value),
            clone : Matrix3.clone,
            func : function() {
                return that.value;
            }
        };
        return that;
    }

    function getMat4UniformFunction(value, model) {
        var that = {
            value : Matrix4.fromColumnMajorArray(value),
            clone : Matrix4.clone,
            func : function() {
                return that.value;
            }
        };
        return that;
    }

    ///////////////////////////////////////////////////////////////////////////

    function DelayLoadedTextureUniform(value, model) {
        this._value = undefined;
        this._textureId = value;
        this._model = model;
    }

    defineProperties(DelayLoadedTextureUniform.prototype, {
        value : {
            get : function() {
                // Use the default texture (1x1 white) until the model's texture is loaded
                if (!defined(this._value)) {
                    var texture = this._model._rendererResources.textures[this._textureId];
                    if (defined(texture)) {
                        this._value = texture;
                    } else {
                        return this._model._defaultTexture;
                    }
                }

                return this._value;
            },
            set : function(value) {
                this._value = value;
            }
        }
    });

    DelayLoadedTextureUniform.prototype.clone = function(source, result) {
        return source;
    };

    DelayLoadedTextureUniform.prototype.func = undefined;

    ///////////////////////////////////////////////////////////////////////////

    function getTextureUniformFunction(value, model) {
        var uniform = new DelayLoadedTextureUniform(value, model);
        // Define function here to access closure since 'this' can't be
        // used when the Renderer sets uniforms.
        uniform.func = function() {
            return uniform.value;
        };
        return uniform;
    }

    var gltfUniformFunctions = {};
    gltfUniformFunctions[WebGLConstants.FLOAT] = getScalarUniformFunction;
    gltfUniformFunctions[WebGLConstants.FLOAT_VEC2] = getVec2UniformFunction;
    gltfUniformFunctions[WebGLConstants.FLOAT_VEC3] = getVec3UniformFunction;
    gltfUniformFunctions[WebGLConstants.FLOAT_VEC4] = getVec4UniformFunction;
    gltfUniformFunctions[WebGLConstants.INT] = getScalarUniformFunction;
    gltfUniformFunctions[WebGLConstants.INT_VEC2] = getVec2UniformFunction;
    gltfUniformFunctions[WebGLConstants.INT_VEC3] = getVec3UniformFunction;
    gltfUniformFunctions[WebGLConstants.INT_VEC4] = getVec4UniformFunction;
    gltfUniformFunctions[WebGLConstants.BOOL] = getScalarUniformFunction;
    gltfUniformFunctions[WebGLConstants.BOOL_VEC2] = getVec2UniformFunction;
    gltfUniformFunctions[WebGLConstants.BOOL_VEC3] = getVec3UniformFunction;
    gltfUniformFunctions[WebGLConstants.BOOL_VEC4] = getVec4UniformFunction;
    gltfUniformFunctions[WebGLConstants.FLOAT_MAT2] = getMat2UniformFunction;
    gltfUniformFunctions[WebGLConstants.FLOAT_MAT3] = getMat3UniformFunction;
    gltfUniformFunctions[WebGLConstants.FLOAT_MAT4] = getMat4UniformFunction;
    gltfUniformFunctions[WebGLConstants.SAMPLER_2D] = getTextureUniformFunction;
    // GLTF_SPEC: Support SAMPLER_CUBE. https://github.com/KhronosGroup/glTF/issues/40

    var gltfUniformsFromNode = {
        MODEL : function(uniformState, model, runtimeNode) {
            return function() {
                return runtimeNode.computedMatrix;
            };
        },
        VIEW : function(uniformState, model, runtimeNode) {
            return function() {
                return uniformState.view;
            };
        },
        PROJECTION : function(uniformState, model, runtimeNode) {
            return function() {
                return uniformState.projection;
            };
        },
        MODELVIEW : function(uniformState, model, runtimeNode) {
            var mv = new Matrix4();
            return function() {
                return Matrix4.multiplyTransformation(uniformState.view, runtimeNode.computedMatrix, mv);
            };
        },
        CESIUM_RTC_MODELVIEW : function(uniformState, model, runtimeNode) {
            // CESIUM_RTC extension
            var mvRtc = new Matrix4();
            return function() {
                Matrix4.multiplyTransformation(uniformState.view, runtimeNode.computedMatrix, mvRtc);
                return Matrix4.setTranslation(mvRtc, model._rtcCenterEye, mvRtc);
            };
        },
        MODELVIEWPROJECTION : function(uniformState, model, runtimeNode) {
            var mvp = new Matrix4();
            return function() {
                Matrix4.multiplyTransformation(uniformState.view, runtimeNode.computedMatrix, mvp);
                return Matrix4.multiply(uniformState._projection, mvp, mvp);
            };
        },
        MODELINVERSE : function(uniformState, model, runtimeNode) {
            var mInverse = new Matrix4();
            return function() {
                return Matrix4.inverse(runtimeNode.computedMatrix, mInverse);
            };
        },
        VIEWINVERSE : function(uniformState, model) {
            return function() {
                return uniformState.inverseView;
            };
        },
        PROJECTIONINVERSE : function(uniformState, model, runtimeNode) {
            return function() {
                return uniformState.inverseProjection;
            };
        },
        MODELVIEWINVERSE : function(uniformState, model, runtimeNode) {
            var mv = new Matrix4();
            var mvInverse = new Matrix4();
            return function() {
                Matrix4.multiplyTransformation(uniformState.view, runtimeNode.computedMatrix, mv);
                return Matrix4.inverse(mv, mvInverse);
            };
        },
        MODELVIEWPROJECTIONINVERSE : function(uniformState, model, runtimeNode) {
            var mvp = new Matrix4();
            var mvpInverse = new Matrix4();
            return function() {
                Matrix4.multiplyTransformation(uniformState.view, runtimeNode.computedMatrix, mvp);
                Matrix4.multiply(uniformState._projection, mvp, mvp);
                return Matrix4.inverse(mvp, mvpInverse);
            };
        },
        MODELINVERSETRANSPOSE : function(uniformState, model, runtimeNode) {
            var mInverse = new Matrix4();
            var mInverseTranspose = new Matrix3();
            return function() {
                Matrix4.inverse(runtimeNode.computedMatrix, mInverse);
                Matrix4.getRotation(mInverse, mInverseTranspose);
                return Matrix3.transpose(mInverseTranspose, mInverseTranspose);
            };
        },
        MODELVIEWINVERSETRANSPOSE : function(uniformState, model, runtimeNode) {
            var mv = new Matrix4();
            var mvInverse = new Matrix4();
            var mvInverseTranspose = new Matrix3();
            return function() {
                Matrix4.multiplyTransformation(uniformState.view, runtimeNode.computedMatrix, mv);
                Matrix4.inverse(mv, mvInverse);
                Matrix4.getRotation(mvInverse, mvInverseTranspose);
                return Matrix3.transpose(mvInverseTranspose, mvInverseTranspose);
            };
        },
        VIEWPORT : function(uniformState, model, runtimeNode) {
            return function() {
                return uniformState.viewportCartesian4;
            };
        }
    };

    function getUniformFunctionFromSource(source, model, semantic, uniformState) {
        var runtimeNode = model._runtime.nodes[source];
        return gltfUniformsFromNode[semantic](uniformState, model, runtimeNode);
    }

    function createUniformMaps(model, context) {
        var loadResources = model._loadResources;

        if (!loadResources.finishedProgramCreation()) {
            return;
        }

        if (!loadResources.createUniformMaps) {
            return;
        }
        loadResources.createUniformMaps = false;

        var gltf = model.gltf;
        var materials = gltf.materials;
        var techniques = gltf.techniques;
        var uniformMaps = model._uniformMaps;

        for (var materialId in materials) {
            if (materials.hasOwnProperty(materialId)) {
                var material = materials[materialId];
                var instanceParameters = material.values;
                var technique = techniques[material.technique];
                var parameters = technique.parameters;
                var uniforms = technique.uniforms;

                var uniformMap = {};
                var uniformValues = {};
                var jointMatrixUniformName;

                // Uniform parameters
                for (var name in uniforms) {
                    if (uniforms.hasOwnProperty(name)) {
                        var parameterName = uniforms[name];
                        var parameter = parameters[parameterName];

                        // GLTF_SPEC: This does not take into account uniform arrays,
                        // indicated by parameters with a count property.
                        //
                        // https://github.com/KhronosGroup/glTF/issues/258

                        // GLTF_SPEC: In this implementation, material parameters with a
                        // semantic or targeted via a source (for animation) are not
                        // targetable for material animations.  Is this too strict?
                        //
                        // https://github.com/KhronosGroup/glTF/issues/142

                        if (defined(instanceParameters[parameterName])) {
                            // Parameter overrides by the instance technique
                            var uv = gltfUniformFunctions[parameter.type](instanceParameters[parameterName], model);
                            uniformMap[name] = uv.func;
                            uniformValues[parameterName] = uv;
                        } else if (defined(parameter.node)) {
                            uniformMap[name] = getUniformFunctionFromSource(parameter.node, model, parameter.semantic, context.uniformState);
                        } else if (defined(parameter.semantic)) {
                            if (parameter.semantic !== 'JOINTMATRIX') {
                                // Map glTF semantic to Cesium automatic uniform
                                uniformMap[name] = gltfSemanticUniforms[parameter.semantic](context.uniformState, model);
                            } else {
                                jointMatrixUniformName = name;
                            }
                        } else if (defined(parameter.value)) {
                            // Technique value that isn't overridden by a material
                            var uv2 = gltfUniformFunctions[parameter.type](parameter.value, model);
                            uniformMap[name] = uv2.func;
                            uniformValues[parameterName] = uv2;
                        }
                    }
                }

                var u = uniformMaps[materialId];
                u.uniformMap = uniformMap;                          // uniform name -> function for the renderer
                u.values = uniformValues;                           // material parameter name -> ModelMaterial for modifying the parameter at runtime
                u.jointMatrixUniformName = jointMatrixUniformName;
            }
        }
    }

    function scaleFromMatrix5Array(matrix) {
        return [matrix[0], matrix[1], matrix[2], matrix[3],
                matrix[5], matrix[6], matrix[7], matrix[8],
                matrix[10], matrix[11], matrix[12], matrix[13],
                matrix[15], matrix[16], matrix[17], matrix[18]];
    }

    function translateFromMatrix5Array(matrix) {
        return [matrix[20], matrix[21], matrix[22], matrix[23]];
    }

    function createUniformsForQuantizedAttributes(model, primitive, context) {
        var gltf = model.gltf;
        var accessors = gltf.accessors;
        var programId = getProgramForPrimitive(model, primitive);
        var quantizedUniforms = model._quantizedUniforms[programId];
        var setUniforms = {};
        var uniformMap = {};

        for (var attribute in primitive.attributes) {
            if (primitive.attributes.hasOwnProperty(attribute)) {
                var accessorId = primitive.attributes[attribute];
                var a = accessors[accessorId];
                var extensions = a.extensions;

                if (defined(extensions)) {
                    var quantizedAttributes = extensions.WEB3D_quantized_attributes;
                    if (defined(quantizedAttributes)) {
                        var decodeMatrix = quantizedAttributes.decodeMatrix;
                        var uniformVariable = 'czm_u_dec_' + attribute.toLowerCase();

                        switch (a.type) {
                            case 'SCALAR':
                                uniformMap[uniformVariable] = getMat2UniformFunction(decodeMatrix, model).func;
                                setUniforms[uniformVariable] = true;
                                break;
                            case 'VEC2':
                                uniformMap[uniformVariable] = getMat3UniformFunction(decodeMatrix, model).func;
                                setUniforms[uniformVariable] = true;
                                break;
                            case 'VEC3':
                                uniformMap[uniformVariable] = getMat4UniformFunction(decodeMatrix, model).func;
                                setUniforms[uniformVariable] = true;
                                break;
                            case 'VEC4':
                                // VEC4 attributes are split into scale and translate because there is no mat5 in GLSL
                                var uniformVariableScale = uniformVariable + '_scale';
                                var uniformVariableTranslate = uniformVariable + '_translate';
                                uniformMap[uniformVariableScale] = getMat4UniformFunction(scaleFromMatrix5Array(decodeMatrix), model).func;
                                uniformMap[uniformVariableTranslate] = getVec4UniformFunction(translateFromMatrix5Array(decodeMatrix), model).func;
                                setUniforms[uniformVariableScale] = true;
                                setUniforms[uniformVariableTranslate] = true;
                                break;
                        }
                    }
                }
            }
        }

        // If there are any unset quantized uniforms in this program, they should be set to the identity
        for (var quantizedUniform in quantizedUniforms) {
            if (quantizedUniforms.hasOwnProperty(quantizedUniform)) {
                if (!setUniforms[quantizedUniform]) {
                    var properties = quantizedUniforms[quantizedUniform];
                    if (defined(properties.mat)) {
                        if (properties.mat === 2) {
                            uniformMap[quantizedUniform] = getMat2UniformFunction(Matrix2.IDENTITY, model).func;
                        } else if (properties.mat === 3) {
                            uniformMap[quantizedUniform] = getMat3UniformFunction(Matrix3.IDENTITY, model).func;
                        } else if (properties.mat === 4) {
                            uniformMap[quantizedUniform] = getMat4UniformFunction(Matrix4.IDENTITY, model).func;
                        }
                    }
                    if (defined(properties.vec)) {
                        if (properties.vec === 4) {
                            uniformMap[quantizedUniform] = getVec4UniformFunction([0, 0, 0, 0], model).func;
                        }
                    }
                }
            }
        }
        return uniformMap;
    }

    function createPickColorFunction(color) {
        return function() {
            return color;
        };
    }

    function createJointMatricesFunction(runtimeNode) {
        return function() {
            return runtimeNode.computedJointMatrices;
        };
    }

    function createCommand(model, gltfNode, runtimeNode, context, scene3DOnly) {
        var nodeCommands = model._nodeCommands;
        var pickIds = model._pickIds;
        var allowPicking = model.allowPicking;
        var runtimeMeshesByName = model._runtime.meshesByName;

        var resources = model._rendererResources;
        var rendererVertexArrays = resources.vertexArrays;
        var rendererPrograms = resources.programs;
        var rendererPickPrograms = resources.pickPrograms;
        var rendererRenderStates = resources.renderStates;
        var uniformMaps = model._uniformMaps;

        var gltf = model.gltf;
        var accessors = gltf.accessors;
        var gltfMeshes = gltf.meshes;
        var techniques = gltf.techniques;
        var materials = gltf.materials;

        var meshes = gltfNode.meshes;
        var meshesLength = meshes.length;

        for (var j = 0; j < meshesLength; ++j) {
            var id = meshes[j];
            var mesh = gltfMeshes[id];
            var primitives = mesh.primitives;
            var length = primitives.length;

            // The glTF node hierarchy is a DAG so a node can have more than one
            // parent, so a node may already have commands.  If so, append more
            // since they will have a different model matrix.

            for (var i = 0; i < length; ++i) {
                var primitive = primitives[i];
                var ix = accessors[primitive.indices];
                var material = materials[primitive.material];
                var technique = techniques[material.technique];
                var programId = technique.program;

                var boundingSphere;
                var positionAccessor = primitive.attributes.POSITION;
                if (defined(positionAccessor)) {
                    var minMax = getAccessorMinMax(gltf, positionAccessor);
                    boundingSphere = BoundingSphere.fromCornerPoints(Cartesian3.fromArray(minMax.min), Cartesian3.fromArray(minMax.max));
                }

                var vertexArray = rendererVertexArrays[id + '.primitive.' + i];
                var offset;
                var count;
                if (defined(ix)) {
                    count = ix.count;
                    offset = (ix.byteOffset / IndexDatatype.getSizeInBytes(ix.componentType));  // glTF has offset in bytes.  Cesium has offsets in indices
                }
                else {
                    var positions = accessors[primitive.attributes.POSITION];
                    count = positions.count;
                    var accessorInfo = getBinaryAccessor(positions);
                    offset = (positions.byteOffset / (accessorInfo.componentsPerAttribute*ComponentDatatype.getSizeInBytes(positions.componentType)));
                }

                var um = uniformMaps[primitive.material];
                var uniformMap = um.uniformMap;
                if (defined(um.jointMatrixUniformName)) {
                    var jointUniformMap = {};
                    jointUniformMap[um.jointMatrixUniformName] = createJointMatricesFunction(runtimeNode);

                    uniformMap = combine(uniformMap, jointUniformMap);
                }

                // Allow callback to modify the uniformMap
                if (defined(model._uniformMapLoaded)) {
                    uniformMap = model._uniformMapLoaded(uniformMap, programId, runtimeNode);
                }

                // Add uniforms for decoding quantized attributes if used
                if (usesExtension(model, 'WEB3D_quantized_attributes')) {
                    var quantizedUniformMap = createUniformsForQuantizedAttributes(model, primitive, context);
                    uniformMap = combine(uniformMap, quantizedUniformMap);
                }

                var rs = rendererRenderStates[material.technique];

                // GLTF_SPEC: Offical means to determine translucency. https://github.com/KhronosGroup/glTF/issues/105
                var isTranslucent = rs.blending.enabled;
                var owner = {
                    primitive : defaultValue(model.pickPrimitive, model),
                    id : model.id,
                    node : runtimeNode.publicNode,
                    mesh : runtimeMeshesByName[mesh.name]
                };

                var castShadows = ShadowMode.castShadows(model._shadows);
                var receiveShadows = ShadowMode.receiveShadows(model._shadows);
                
                var command = new DrawCommand({
                    boundingVolume : new BoundingSphere(), // updated in update()
                    cull : model.cull,
                    modelMatrix : new Matrix4(),           // computed in update()
                    primitiveType : primitive.mode,
                    vertexArray : vertexArray,
                    count : count,
                    offset : offset,
                    shaderProgram : rendererPrograms[technique.program],
                    castShadows : castShadows,
                    receiveShadows : receiveShadows,
                    uniformMap : uniformMap,
                    renderState : rs,
                    owner : owner,
                    pass : isTranslucent ? Pass.TRANSLUCENT : Pass.OPAQUE
                });

                var pickCommand;

                if (allowPicking) {
                    var pickUniformMap;

                    // Callback to override default model picking
                    if (defined(model._pickFragmentShaderLoaded)) {
                        if (defined(model._pickUniformMapLoaded)) {
                            pickUniformMap = model._pickUniformMapLoaded(uniformMap);
                        } else {
                            // This is unlikely, but could happen if the override shader does not
                            // need new uniforms since, for example, its pick ids are coming from
                            // a vertex attribute or are baked into the shader source.
                            pickUniformMap = combine(uniformMap);
                        }
                    } else {
                        var pickId = context.createPickId(owner);
                        pickIds.push(pickId);
                        var pickUniforms = {
                            czm_pickColor : createPickColorFunction(pickId.color)
                        };
                        pickUniformMap = combine(uniformMap, pickUniforms);
                    }

                    pickCommand = new DrawCommand({
                        boundingVolume : new BoundingSphere(), // updated in update()
                        cull : model.cull,
                        modelMatrix : new Matrix4(),           // computed in update()
                        primitiveType : primitive.mode,
                        vertexArray : vertexArray,
                        count : count,
                        offset : offset,
                        shaderProgram : rendererPickPrograms[technique.program],
                        uniformMap : pickUniformMap,
                        renderState : rs,
                        owner : owner,
                        pass : isTranslucent ? Pass.TRANSLUCENT : Pass.OPAQUE
                    });
                }

                var command2D;
                var pickCommand2D;
                if (!scene3DOnly) {
                    command2D = DrawCommand.shallowClone(command);
                    command2D.boundingVolume = new BoundingSphere();
                    command2D.modelMatrix = new Matrix4();

                    if (allowPicking) {
                        pickCommand2D = DrawCommand.shallowClone(pickCommand);
                        pickCommand2D.boundingVolume = new BoundingSphere();
                        pickCommand2D.modelMatrix = new Matrix4();
                    }
                }

                var nodeCommand = {
                    show : true,
                    boundingSphere : boundingSphere,
                    command : command,
                    pickCommand : pickCommand,
                    command2D : command2D,
                    pickCommand2D : pickCommand2D
                };
                runtimeNode.commands.push(nodeCommand);
                nodeCommands.push(nodeCommand);
            }
        }
    }

    function createRuntimeNodes(model, context, scene3DOnly) {
        var loadResources = model._loadResources;

        if (!loadResources.finishedEverythingButTextureCreation()) {
            return;
        }

        if (!loadResources.createRuntimeNodes) {
            return;
        }
        loadResources.createRuntimeNodes = false;

        var rootNodes = [];
        var runtimeNodes = model._runtime.nodes;

        var gltf = model.gltf;
        var nodes = gltf.nodes;

        var scene = gltf.scenes[gltf.scene];
        var sceneNodes = scene.nodes;
        var length = sceneNodes.length;

        var stack = [];

        for (var i = 0; i < length; ++i) {
            stack.push({
                parentRuntimeNode : undefined,
                gltfNode : nodes[sceneNodes[i]],
                id : sceneNodes[i]
            });

            while (stack.length > 0) {
                var n = stack.pop();
                var parentRuntimeNode = n.parentRuntimeNode;
                var gltfNode = n.gltfNode;

                // Node hierarchy is a DAG so a node can have more than one parent so it may already exist
                var runtimeNode = runtimeNodes[n.id];
                if (runtimeNode.parents.length === 0) {
                    if (defined(gltfNode.matrix)) {
                        runtimeNode.matrix = Matrix4.fromColumnMajorArray(gltfNode.matrix);
                    } else {
                        // TRS converted to Cesium types
                        var rotation = gltfNode.rotation;
                        runtimeNode.translation = Cartesian3.fromArray(gltfNode.translation);
                        runtimeNode.rotation = Quaternion.unpack(rotation);
                        runtimeNode.scale = Cartesian3.fromArray(gltfNode.scale);
                    }
                }

                if (defined(parentRuntimeNode)) {
                    parentRuntimeNode.children.push(runtimeNode);
                    runtimeNode.parents.push(parentRuntimeNode);
                } else {
                    rootNodes.push(runtimeNode);
                }

                if (defined(gltfNode.meshes)) {
                    createCommand(model, gltfNode, runtimeNode, context, scene3DOnly);
                }

                var children = gltfNode.children;
                var childrenLength = children.length;
                for (var k = 0; k < childrenLength; ++k) {
                    stack.push({
                        parentRuntimeNode : runtimeNode,
                        gltfNode : nodes[children[k]],
                        id : children[k]
                    });
                }
            }
        }

        model._runtime.rootNodes = rootNodes;
        model._runtime.nodes = runtimeNodes;
    }

    function createResources(model, frameState) {
        var context = frameState.context;
        var scene3DOnly = frameState.scene3DOnly;

        if (model._loadRendererResourcesFromCache) {
            var resources = model._rendererResources;
            var cachedResources = model._cachedRendererResources;

            resources.buffers = cachedResources.buffers;
            resources.vertexArrays = cachedResources.vertexArrays;
            resources.programs = cachedResources.programs;
            resources.pickPrograms = cachedResources.pickPrograms;
            resources.textures = cachedResources.textures;
            resources.samplers = cachedResources.samplers;
            resources.renderStates = cachedResources.renderStates;

            // Vertex arrays are unique to this model, create instead of using the cache.
            if (defined(model._precreatedAttributes)) {
                createVertexArrays(model, context);
            }
        } else {
            createBuffers(model, frameState); // using glTF bufferViews
            createPrograms(model, frameState);
            createSamplers(model, context);
            loadTexturesFromBufferViews(model);
            createTextures(model, frameState);
        }

        createSkins(model);
        createRuntimeAnimations(model);

        if (!model._loadRendererResourcesFromCache) {
            createVertexArrays(model, context); // using glTF meshes
            createRenderStates(model, context); // using glTF materials/techniques/states
            // Long-term, we might not cache render states if they could change
            // due to an animation, e.g., a uniform going from opaque to transparent.
            // Could use copy-on-write if it is worth it.  Probably overkill.
        }

        createUniformMaps(model, context);               // using glTF materials/techniques
        createRuntimeNodes(model, context, scene3DOnly); // using glTF scene
    }

    ///////////////////////////////////////////////////////////////////////////

    function getNodeMatrix(node, result) {
        var publicNode = node.publicNode;
        var publicMatrix = publicNode.matrix;

        if (publicNode.useMatrix && defined(publicMatrix)) {
            // Public matrix overrides orginial glTF matrix and glTF animations
            Matrix4.clone(publicMatrix, result);
        } else if (defined(node.matrix)) {
            Matrix4.clone(node.matrix, result);
        } else {
            Matrix4.fromTranslationQuaternionRotationScale(node.translation, node.rotation, node.scale, result);
            // Keep matrix returned by the node in-sync if the node is targeted by an animation.  Only TRS nodes can be targeted.
            publicNode.setMatrix(result);
        }
    }

    var scratchNodeStack = [];
    var scratchComputedMatrixIn2D = new Matrix4();

    function updateNodeHierarchyModelMatrix(model, modelTransformChanged, justLoaded, projection) {
        var maxDirtyNumber = model._maxDirtyNumber;
        var allowPicking = model.allowPicking;

        var rootNodes = model._runtime.rootNodes;
        var length = rootNodes.length;

        var nodeStack = scratchNodeStack;
        var computedModelMatrix = model._computedModelMatrix;

        if (model._mode !== SceneMode.SCENE3D) {
            computedModelMatrix = Transforms.basisTo2D(projection, computedModelMatrix, scratchComputedMatrixIn2D);
        }

        for (var i = 0; i < length; ++i) {
            var n = rootNodes[i];

            getNodeMatrix(n, n.transformToRoot);
            nodeStack.push(n);

            while (nodeStack.length > 0) {
                n = nodeStack.pop();
                var transformToRoot = n.transformToRoot;
                var commands = n.commands;

                if ((n.dirtyNumber === maxDirtyNumber) || modelTransformChanged || justLoaded) {
                    var nodeMatrix = Matrix4.multiplyTransformation(computedModelMatrix, transformToRoot, n.computedMatrix);
                    var commandsLength = commands.length;
                    if (commandsLength > 0) {
                        // Node has meshes, which has primitives.  Update their commands.
                        for (var j = 0 ; j < commandsLength; ++j) {
                            var primitiveCommand = commands[j];
                            var command = primitiveCommand.command;
                            Matrix4.clone(nodeMatrix, command.modelMatrix);

                            // PERFORMANCE_IDEA: Can use transformWithoutScale if no node up to the root has scale (including animation)
                            BoundingSphere.transform(primitiveCommand.boundingSphere, command.modelMatrix, command.boundingVolume);

                            if (defined(model._rtcCenter)) {
                                Cartesian3.add(model._rtcCenter, command.boundingVolume.center, command.boundingVolume.center);
                            }

                            if (allowPicking) {
                                var pickCommand = primitiveCommand.pickCommand;
                                Matrix4.clone(command.modelMatrix, pickCommand.modelMatrix);
                                BoundingSphere.clone(command.boundingVolume, pickCommand.boundingVolume);
                            }

                            // If the model crosses the IDL in 2D, it will be drawn in one viewport, but part of it
                            // will be clipped by the viewport. We create a second command that translates the model
                            // model matrix to the opposite side of the map so the part that was clipped in one viewport
                            // is drawn in the other.
                            command = primitiveCommand.command2D;
                            if (defined(command) && model._mode === SceneMode.SCENE2D) {
                                Matrix4.clone(nodeMatrix, command.modelMatrix);
                                command.modelMatrix[13] -= CesiumMath.sign(command.modelMatrix[13]) * 2.0 * CesiumMath.PI * projection.ellipsoid.maximumRadius;
                                BoundingSphere.transform(primitiveCommand.boundingSphere, command.modelMatrix, command.boundingVolume);

                                if (allowPicking) {
                                    var pickCommand2D = primitiveCommand.pickCommand2D;
                                    Matrix4.clone(command.modelMatrix, pickCommand2D.modelMatrix);
                                    BoundingSphere.clone(command.boundingVolume, pickCommand2D.boundingVolume);
                                }
                            }
                        }
                    }
                }

                var children = n.children;
                var childrenLength = children.length;
                for (var k = 0; k < childrenLength; ++k) {
                    var child = children[k];

                    // A node's transform needs to be updated if
                    // - It was targeted for animation this frame, or
                    // - Any of its ancestors were targeted for animation this frame

                    // PERFORMANCE_IDEA: if a child has multiple parents and only one of the parents
                    // is dirty, all the subtrees for each child instance will be dirty; we probably
                    // won't see this in the wild often.
                    child.dirtyNumber = Math.max(child.dirtyNumber, n.dirtyNumber);

                    if ((child.dirtyNumber === maxDirtyNumber) || justLoaded) {
                        // Don't check for modelTransformChanged since if only the model's model matrix changed,
                        // we do not need to rebuild the local transform-to-root, only the final
                        // [model's-model-matrix][transform-to-root] above.
                        getNodeMatrix(child, child.transformToRoot);
                        Matrix4.multiplyTransformation(transformToRoot, child.transformToRoot, child.transformToRoot);
                    }

                    nodeStack.push(child);
                }
            }
        }

        ++model._maxDirtyNumber;
    }

    var scratchObjectSpace = new Matrix4();

    function applySkins(model) {
        var skinnedNodes = model._runtime.skinnedNodes;
        var length = skinnedNodes.length;

        for (var i = 0; i < length; ++i) {
            var node = skinnedNodes[i];

            scratchObjectSpace = Matrix4.inverseTransformation(node.transformToRoot, scratchObjectSpace);

            var computedJointMatrices = node.computedJointMatrices;
            var joints = node.joints;
            var bindShapeMatrix = node.bindShapeMatrix;
            var inverseBindMatrices = node.inverseBindMatrices;
            var inverseBindMatricesLength = inverseBindMatrices.length;

            for (var m = 0; m < inverseBindMatricesLength; ++m) {
                // [joint-matrix] = [node-to-root^-1][joint-to-root][inverse-bind][bind-shape]
                if (!defined(computedJointMatrices[m])) {
                    computedJointMatrices[m] = new Matrix4();
                }
                computedJointMatrices[m] = Matrix4.multiplyTransformation(scratchObjectSpace, joints[m].transformToRoot, computedJointMatrices[m]);
                computedJointMatrices[m] = Matrix4.multiplyTransformation(computedJointMatrices[m], inverseBindMatrices[m], computedJointMatrices[m]);
                if (defined(bindShapeMatrix)) {
                    // Optimization for when bind shape matrix is the identity.
                    computedJointMatrices[m] = Matrix4.multiplyTransformation(computedJointMatrices[m], bindShapeMatrix, computedJointMatrices[m]);
                }
            }
        }
    }


    function updatePerNodeShow(model) {
        // Totally not worth it, but we could optimize this:
        // http://blogs.agi.com/insight3d/index.php/2008/02/13/deletion-in-bounding-volume-hierarchies/

        var rootNodes = model._runtime.rootNodes;
        var length = rootNodes.length;

        var nodeStack = scratchNodeStack;

        for (var i = 0; i < length; ++i) {
            var n = rootNodes[i];
            n.computedShow = n.publicNode.show;
            nodeStack.push(n);

            while (nodeStack.length > 0) {
                n = nodeStack.pop();
                var show = n.computedShow;

                var nodeCommands = n.commands;
                var nodeCommandsLength = nodeCommands.length;
                for (var j = 0 ; j < nodeCommandsLength; ++j) {
                    nodeCommands[j].show = show;
                }
                // if commandsLength is zero, the node has a light or camera

                var children = n.children;
                var childrenLength = children.length;
                for (var k = 0; k < childrenLength; ++k) {
                    var child = children[k];
                    // Parent needs to be shown for child to be shown.
                    child.computedShow = show && child.publicNode.show;
                    nodeStack.push(child);
                }
            }
        }
    }

    function updatePickIds(model, context) {
        var id = model.id;
        if (model._id !== id) {
            model._id = id;

            var pickIds = model._pickIds;
            var length = pickIds.length;
            for (var i = 0; i < length; ++i) {
                pickIds[i].object.id = id;
            }
        }
    }

    function updateWireframe(model) {
        if (model._debugWireframe !== model.debugWireframe) {
            model._debugWireframe = model.debugWireframe;

            // This assumes the original primitive was TRIANGLES and that the triangles
            // are connected for the wireframe to look perfect.
            var primitiveType = model.debugWireframe ? PrimitiveType.LINES : PrimitiveType.TRIANGLES;
            var nodeCommands = model._nodeCommands;
            var length = nodeCommands.length;

            for (var i = 0; i < length; ++i) {
                nodeCommands[i].command.primitiveType = primitiveType;
            }
        }
    }

    function updateShowBoundingVolume(model) {
        if (model.debugShowBoundingVolume !== model._debugShowBoundingVolume) {
            model._debugShowBoundingVolume = model.debugShowBoundingVolume;

            var debugShowBoundingVolume = model.debugShowBoundingVolume;
            var nodeCommands = model._nodeCommands;
            var length = nodeCommands.length;

            for (var i = 0; i < length; ++i) {
                nodeCommands[i].command.debugShowBoundingVolume = debugShowBoundingVolume;
            }
        }
    }

    function updateShadows(model) {
        if (model.shadows !== model._shadows) {
            model._shadows = model.shadows;

            var castShadows = ShadowMode.castShadows(model.shadows);
            var receiveShadows = ShadowMode.receiveShadows(model.shadows);
            var nodeCommands = model._nodeCommands;
            var length = nodeCommands.length;

            for (var i = 0; i < length; i++) {
                var nodeCommand = nodeCommands[i];
                nodeCommand.command.castShadows = castShadows;
                nodeCommand.command.receiveShadows = receiveShadows;
            }
        }
    }

    var scratchBoundingSphere = new BoundingSphere();

    function scaleInPixels(positionWC, radius, frameState) {
        scratchBoundingSphere.center = positionWC;
        scratchBoundingSphere.radius = radius;
        return frameState.camera.getPixelSize(scratchBoundingSphere, frameState.context.drawingBufferWidth, frameState.context.drawingBufferHeight);
    }

    var scratchPosition = new Cartesian3();
    var scratchCartographic = new Cartographic();

    function getScale(model, frameState) {
        var scale = model.scale;

        if (model.minimumPixelSize !== 0.0) {
            // Compute size of bounding sphere in pixels
            var context = frameState.context;
            var maxPixelSize = Math.max(context.drawingBufferWidth, context.drawingBufferHeight);
            var m = defined(model._clampedModelMatrix) ? model._clampedModelMatrix : model.modelMatrix;
            scratchPosition.x = m[12];
            scratchPosition.y = m[13];
            scratchPosition.z = m[14];

            if (defined(model._rtcCenter)) {
                Cartesian3.add(model._rtcCenter, scratchPosition, scratchPosition);
            }

            if (model._mode !== SceneMode.SCENE3D) {
                var projection = frameState.mapProjection;
                var cartographic = projection.ellipsoid.cartesianToCartographic(scratchPosition, scratchCartographic);
                projection.project(cartographic, scratchPosition);
                Cartesian3.fromElements(scratchPosition.z, scratchPosition.x, scratchPosition.y, scratchPosition);
            }

            var radius = model.boundingSphere.radius;
            var metersPerPixel = scaleInPixels(scratchPosition, radius, frameState);

            // metersPerPixel is always > 0.0
            var pixelsPerMeter = 1.0 / metersPerPixel;
            var diameterInPixels = Math.min(pixelsPerMeter * (2.0 * radius), maxPixelSize);

            // Maintain model's minimum pixel size
            if (diameterInPixels < model.minimumPixelSize) {
                scale = (model.minimumPixelSize * metersPerPixel) / (2.0 * model._initialRadius);
            }
        }

        return defined(model.maximumScale) ? Math.min(model.maximumScale, scale) : scale;
    }

    function releaseCachedGltf(model) {
        if (defined(model._cacheKey) && defined(model._cachedGltf) && (--model._cachedGltf.count === 0)) {
            delete gltfCache[model._cacheKey];
        }
        model._cachedGltf = undefined;
    }

    function checkSupportedExtensions(model) {
        var extensionsUsed = model.gltf.extensionsUsed;
        if (defined(extensionsUsed)) {
            var extensionsUsedCount = extensionsUsed.length;
            for (var index=0;index<extensionsUsedCount;++index) {
                var extension = extensionsUsed[index];

                if (extension !== 'CESIUM_RTC' && extension !== 'KHR_binary_glTF' &&
                    extension !== 'KHR_materials_common' && extension !== 'WEB3D_quantized_attributes') {
                    throw new RuntimeError('Unsupported glTF Extension: ' + extension);
                }
            }
        }
    }

    ///////////////////////////////////////////////////////////////////////////

    function CachedRendererResources(context, cacheKey) {
        this.buffers = undefined;
        this.vertexArrays = undefined;
        this.programs = undefined;
        this.pickPrograms = undefined;
        this.textures = undefined;
        this.samplers = undefined;
        this.renderStates = undefined;
        this.ready = false;

        this.context = context;
        this.cacheKey = cacheKey;
        this.count = 0;
    }

    function destroy(property) {
        for (var name in property) {
            if (property.hasOwnProperty(name)) {
                property[name].destroy();
            }
        }
    }

    function destroyCachedRendererResources(resources) {
        destroy(resources.buffers);
        destroy(resources.vertexArrays);
        destroy(resources.programs);
        destroy(resources.pickPrograms);
        destroy(resources.textures);
    }

    CachedRendererResources.prototype.release = function() {
        if (--this.count === 0) {
            if (defined(this.cacheKey)) {
                // Remove if this was cached
                delete this.context.cache.modelRendererResourceCache[this.cacheKey];
            }
            destroyCachedRendererResources(this);
            return destroyObject(this);
        }

        return undefined;
    };

    ///////////////////////////////////////////////////////////////////////////

    function getUpdateHeightCallback(model, ellipsoid, cartoPosition) {
        return function (clampedPosition) {
            if (model.heightReference === HeightReference.RELATIVE_TO_GROUND) {
                var clampedCart = ellipsoid.cartesianToCartographic(clampedPosition, scratchCartographic);
                clampedCart.height += cartoPosition.height;
                ellipsoid.cartographicToCartesian(clampedCart, clampedPosition);
            }

            var clampedModelMatrix = model._clampedModelMatrix;

            // Modify clamped model matrix to use new height
            Matrix4.clone(model.modelMatrix, clampedModelMatrix);
            clampedModelMatrix[12] = clampedPosition.x;
            clampedModelMatrix[13] = clampedPosition.y;
            clampedModelMatrix[14] = clampedPosition.z;

            model._heightChanged = true;
        };
    }

    function updateClamping(model) {
        if (defined(model._removeUpdateHeightCallback)) {
            model._removeUpdateHeightCallback();
            model._removeUpdateHeightCallback = undefined;
        }

        var scene = model._scene;
        if (!defined(scene) || (model.heightReference === HeightReference.NONE)) {
            //>>includeStart('debug', pragmas.debug);
            if (model.heightReference !== HeightReference.NONE) {
                throw new DeveloperError('Height reference is not supported without a scene.');
            }
            //>>includeEnd('debug');
            model._clampedModelMatrix = undefined;
            return;
        }

        var globe = scene.globe;
        var ellipsoid = globe.ellipsoid;

        // Compute cartographic position so we don't recompute every update
        var modelMatrix = model.modelMatrix;
        scratchPosition.x = modelMatrix[12];
        scratchPosition.y = modelMatrix[13];
        scratchPosition.z = modelMatrix[14];
        var cartoPosition = ellipsoid.cartesianToCartographic(scratchPosition);

        if (!defined(model._clampedModelMatrix)) {
            model._clampedModelMatrix = Matrix4.clone(modelMatrix, new Matrix4());
        }

        // Install callback to handle updating of terrain tiles
        var surface = globe._surface;
        model._removeUpdateHeightCallback = surface.updateHeight(cartoPosition, getUpdateHeightCallback(model, ellipsoid, cartoPosition));

        // Set the correct height now
        var height = globe.getHeight(cartoPosition);
        if (defined(height)) {
            // Get callback with cartoPosition being the non-clamped position
            var cb = getUpdateHeightCallback(model, ellipsoid, cartoPosition);

            // Compute the clamped cartesian and call updateHeight callback
            Cartographic.clone(cartoPosition, scratchCartographic);
            scratchCartographic.height = height;
            ellipsoid.cartographicToCartesian(scratchCartographic, scratchPosition);
            cb(scratchPosition);
        }
    }

    /**
     * Called when {@link Viewer} or {@link CesiumWidget} render the scene to
     * get the draw commands needed to render this primitive.
     * <p>
     * Do not call this function directly.  This is documented just to
     * list the exceptions that may be propagated when the scene is rendered:
     * </p>
     *
     * @exception {RuntimeError} Failed to load external reference.
     */
    Model.prototype.update = function(frameState) {
        if (frameState.mode === SceneMode.MORPHING) {
            return;
        }

        var context = frameState.context;
        this._defaultTexture = context.defaultTexture;

        if ((this._state === ModelState.NEEDS_LOAD) && defined(this.gltf)) {
            // Use renderer resources from cache instead of loading/creating them?
            var cachedRendererResources;
            var cacheKey = this.cacheKey;
            if (defined(cacheKey)) {
                context.cache.modelRendererResourceCache = defaultValue(context.cache.modelRendererResourceCache, {});
                var modelCaches = context.cache.modelRendererResourceCache;

                cachedRendererResources = modelCaches[this.cacheKey];
                if (defined(cachedRendererResources)) {
                    if (!cachedRendererResources.ready) {
                        // Cached resources for the model are not loaded yet.  We'll
                        // try again every frame until they are.
                        return;
                    }

                    ++cachedRendererResources.count;
                    this._loadRendererResourcesFromCache = true;
                } else {
                    cachedRendererResources = new CachedRendererResources(context, cacheKey);
                    cachedRendererResources.count = 1;
                    modelCaches[this.cacheKey] = cachedRendererResources;
                }
                this._cachedRendererResources = cachedRendererResources;
            } else {
                cachedRendererResources = new CachedRendererResources(context);
                cachedRendererResources.count = 1;
                this._cachedRendererResources = cachedRendererResources;
            }

            this._state = ModelState.LOADING;

            this._boundingSphere = computeBoundingSphere(this.gltf);
            this._initialRadius = this._boundingSphere.radius;

            checkSupportedExtensions(this);
            if (this._state !== ModelState.FAILED) {
                var extensions = this.gltf.extensions;
                if (defined(extensions) && defined(extensions.CESIUM_RTC)) {
                    this._rtcCenter = Cartesian3.fromArray(extensions.CESIUM_RTC.center);
                    this._rtcCenterEye = new Cartesian3();
                }

                this._loadResources = new LoadResources();
                parse(this);
            }
        }

        var loadResources = this._loadResources;
        var incrementallyLoadTextures = this._incrementallyLoadTextures;
        var justLoaded = false;

        if (this._state === ModelState.LOADING) {
            // Create WebGL resources as buffers/shaders/textures are downloaded
            createResources(this, frameState);

            // Transition from LOADING -> LOADED once resources are downloaded and created.
            // Textures may continue to stream in while in the LOADED state.
            if (loadResources.finished() ||
                    (incrementallyLoadTextures && loadResources.finishedEverythingButTextureCreation())) {
                this._state = ModelState.LOADED;
                justLoaded = true;
            }
        }

        // Incrementally stream textures.
        if (defined(loadResources) && (this._state === ModelState.LOADED)) {
            // Also check justLoaded so we don't process twice during the transition frame
            if (incrementallyLoadTextures && !justLoaded) {
                createResources(this, frameState);
            }

            if (loadResources.finished()) {
                this._loadResources = undefined;  // Clear CPU memory since WebGL resources were created.

                var resources = this._rendererResources;
                var cachedResources = this._cachedRendererResources;

                cachedResources.buffers = resources.buffers;
                cachedResources.vertexArrays = resources.vertexArrays;
                cachedResources.programs = resources.programs;
                cachedResources.pickPrograms = resources.pickPrograms;
                cachedResources.textures = resources.textures;
                cachedResources.samplers = resources.samplers;
                cachedResources.renderStates = resources.renderStates;
                cachedResources.ready = true;

                // Vertex arrays are unique to this model, do not store in cache.
                if (defined(this._precreatedAttributes)) {
                    cachedResources.vertexArrays = {};
                }

                if (this.releaseGltfJson) {
                    releaseCachedGltf(this);
                }
            }
        }

        var show = this.show && (this.scale !== 0.0);

        if ((show && this._state === ModelState.LOADED) || justLoaded) {
            var animated = this.activeAnimations.update(frameState) || this._cesiumAnimationsDirty;
            this._cesiumAnimationsDirty = false;
            this._dirty = false;
            var modelMatrix = this.modelMatrix;

            var modeChanged = frameState.mode !== this._mode;
            this._mode = frameState.mode;

            // Model's model matrix needs to be updated
            var modelTransformChanged = !Matrix4.equals(this._modelMatrix, modelMatrix) ||
                (this._scale !== this.scale) ||
                (this._minimumPixelSize !== this.minimumPixelSize) || (this.minimumPixelSize !== 0.0) || // Minimum pixel size changed or is enabled
                (this._maximumScale !== this.maximumScale) ||
                (this._heightReference !== this.heightReference) || this._heightChanged ||
                modeChanged;

            if (modelTransformChanged || justLoaded) {
                Matrix4.clone(modelMatrix, this._modelMatrix);

                updateClamping(this);

                if (defined(this._clampedModelMatrix)) {
                    modelMatrix = this._clampedModelMatrix;
                }

                this._scale = this.scale;
                this._minimumPixelSize = this.minimumPixelSize;
                this._maximumScale = this.maximumScale;
                this._heightReference = this.heightReference;
                this._heightChanged = false;

                var scale = getScale(this, frameState);
                var computedModelMatrix = this._computedModelMatrix;
                Matrix4.multiplyByUniformScale(modelMatrix, scale, computedModelMatrix);
                Matrix4.multiplyTransformation(computedModelMatrix, yUpToZUp, computedModelMatrix);
            }

            // Update modelMatrix throughout the graph as needed
            if (animated || modelTransformChanged || justLoaded) {
                updateNodeHierarchyModelMatrix(this, modelTransformChanged, justLoaded, frameState.mapProjection);
                this._dirty = true;

                if (animated || justLoaded) {
                    // Apply skins if animation changed any node transforms
                    applySkins(this);
                }
            }

            if (this._perNodeShowDirty) {
                this._perNodeShowDirty = false;
                updatePerNodeShow(this);
            }
            updatePickIds(this, context);
            updateWireframe(this);
            updateShowBoundingVolume(this);
            updateShadows(this);
        }

        if (justLoaded) {
            // Called after modelMatrix update.
            var model = this;
            frameState.afterRender.push(function() {
                model._ready = true;
                model._readyPromise.resolve(model);
            });
            return;
        }

        // We don't check show at the top of the function since we
        // want to be able to progressively load models when they are not shown,
        // and then have them visible immediately when show is set to true.
        if (show && !this._ignoreCommands) {
            // PERFORMANCE_IDEA: This is terrible
            var passes = frameState.passes;
            var nodeCommands = this._nodeCommands;
            var length = nodeCommands.length;
            var i;
            var nc;

            var idl2D = frameState.mapProjection.ellipsoid.maximumRadius * CesiumMath.PI;
            var boundingVolume;

            if (passes.render) {
                for (i = 0; i < length; ++i) {
                    nc = nodeCommands[i];
                    if (nc.show) {
                        var command = nc.command;
                        frameState.addCommand(command);

                        boundingVolume = command.boundingVolume;
                        if (frameState.mode === SceneMode.SCENE2D &&
                            (boundingVolume.center.y + boundingVolume.radius > idl2D || boundingVolume.center.y - boundingVolume.radius < idl2D)) {
                            frameState.addCommand(nc.command2D);
                        }
                    }
                }
            }

            if (passes.pick && this.allowPicking) {
                for (i = 0; i < length; ++i) {
                    nc = nodeCommands[i];
                    if (nc.show) {
                        var pickCommand = nc.pickCommand;
                        frameState.addCommand(pickCommand);

                        boundingVolume = pickCommand.boundingVolume;
                        if (frameState.mode === SceneMode.SCENE2D &&
                            (boundingVolume.center.y + boundingVolume.radius > idl2D || boundingVolume.center.y - boundingVolume.radius < idl2D)) {
                            frameState.addCommand(nc.pickCommand2D);
                        }
                    }
                }
            }
        }
    };

    /**
     * Returns true if this object was destroyed; otherwise, false.
     * <br /><br />
     * If this object was destroyed, it should not be used; calling any function other than
     * <code>isDestroyed</code> will result in a {@link DeveloperError} exception.
     *
     * @returns {Boolean} <code>true</code> if this object was destroyed; otherwise, <code>false</code>.
     *
     * @see Model#destroy
     */
    Model.prototype.isDestroyed = function() {
        return false;
    };

    /**
     * Destroys the WebGL resources held by this object.  Destroying an object allows for deterministic
     * release of WebGL resources, instead of relying on the garbage collector to destroy this object.
     * <br /><br />
     * Once an object is destroyed, it should not be used; calling any function other than
     * <code>isDestroyed</code> will result in a {@link DeveloperError} exception.  Therefore,
     * assign the return value (<code>undefined</code>) to the object as done in the example.
     *
     * @returns {undefined}
     *
     * @exception {DeveloperError} This object was destroyed, i.e., destroy() was called.
     *
     *
     * @example
     * model = model && model.destroy();
     *
     * @see Model#isDestroyed
     */
    Model.prototype.destroy = function() {
        // Vertex arrays are unique to this model, destroy here.
        if (defined(this._precreatedAttributes)) {
            destroy(this._rendererResources.vertexArrays);
        }

        this._rendererResources = undefined;
        this._cachedRendererResources = this._cachedRendererResources && this._cachedRendererResources.release();

        var pickIds = this._pickIds;
        var length = pickIds.length;
        for (var i = 0; i < length; ++i) {
            pickIds[i].destroy();
        }

        releaseCachedGltf(this);

        return destroyObject(this);
    };

    return Model;
});<|MERGE_RESOLUTION|>--- conflicted
+++ resolved
@@ -2368,19 +2368,11 @@
                                 attributes.push({
                                     index : attributeLocation,
                                     vertexBuffer : rendererBuffers[a.bufferView],
-<<<<<<< HEAD
-                                    componentsPerAttribute : getModelAccessor(a).componentsPerAttribute,
+                                    componentsPerAttribute : getBinaryAccessor(a).componentsPerAttribute,
                                     componentDatatype      : componentType,
                                     normalize              : false,
                                     offsetInBytes          : a.byteOffset,
                                     strideInBytes          : a.byteStride
-=======
-                                    componentsPerAttribute : getBinaryAccessor(a).componentsPerAttribute,
-                                    componentDatatype : a.componentType,
-                                    normalize : false,
-                                    offsetInBytes : a.byteOffset,
-                                    strideInBytes : a.byteStride
->>>>>>> 663bd619
                                 });
                             }
                         }
