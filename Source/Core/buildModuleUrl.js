/*global define*/
define([
        'require',
<<<<<<< HEAD
        './defined',
        './DeveloperError'
    ], function(
        require,
        defined,
        DeveloperError) {
=======
        './DeveloperError',
        '../ThirdParty/Uri'
    ], function(
        require,
        DeveloperError,
        Uri) {
>>>>>>> d52cff92
    "use strict";
    /*global CESIUM_BASE_URL*/

    var cesiumScriptRegex = /((?:.*\/)|^)cesium[\w-]*\.js(?:\W|$)/i;
    function getBaseUrlFromCesiumScript() {
        var scripts = document.getElementsByTagName('script');
        for ( var i = 0, len = scripts.length; i < len; ++i) {
            var src = scripts[i].getAttribute('src');
            var result = cesiumScriptRegex.exec(src);
            if (result !== null) {
                return result[1];
            }
        }
        return undefined;
    }

    var baseUrl;
    function getCesiumBaseUrl() {
        if (defined(baseUrl)) {
            return baseUrl;
        }

        var baseUrlString;
        if (typeof CESIUM_BASE_URL !== 'undefined') {
            baseUrlString = CESIUM_BASE_URL;
        } else {
            baseUrlString = getBaseUrlFromCesiumScript();
        }

<<<<<<< HEAD
        if (!defined(baseUrl)) {
=======
        if (typeof baseUrlString === 'undefined') {
>>>>>>> d52cff92
            throw new DeveloperError('Unable to determine Cesium base URL automatically, try defining a global variable called CESIUM_BASE_URL.');
        }

        baseUrl = new Uri(baseUrlString).resolve(new Uri(document.location.href));

        return baseUrl;
    }

    function buildModuleUrlFromRequireToUrl(moduleID) {
        //moduleID will be non-relative, so require it relative to this module, in Core.
        return require.toUrl('../' + moduleID);
    }

    function buildModuleUrlFromBaseUrl(moduleID) {
        return new Uri(moduleID).resolve(getCesiumBaseUrl()).toString();
    }

    var implementation;
    var a;

    /**
     * Given a non-relative moduleID, returns an absolute URL to the file represented by that module ID,
     * using, in order of preference, require.toUrl, the value of a global CESIUM_BASE_URL, or
     * the base URL of the Cesium.js script.
     *
     * @private
     */
    var buildModuleUrl = function(moduleID) {
        if (!defined(implementation)) {
            //select implementation
            if (defined(require.toUrl)) {
                implementation = buildModuleUrlFromRequireToUrl;
            } else {
                implementation = buildModuleUrlFromBaseUrl;
            }
        }

        if (!defined(a)) {
            a = document.createElement('a');
        }

        var url = implementation(moduleID);

        a.href = url;
        a.href = a.href; // IE only absolutizes href on get, not set

        return a.href;
    };

    // exposed for testing
    buildModuleUrl._cesiumScriptRegex = cesiumScriptRegex;

    return buildModuleUrl;
});<|MERGE_RESOLUTION|>--- conflicted
+++ resolved
@@ -1,21 +1,14 @@
 /*global define*/
 define([
         'require',
-<<<<<<< HEAD
         './defined',
-        './DeveloperError'
-    ], function(
-        require,
-        defined,
-        DeveloperError) {
-=======
         './DeveloperError',
         '../ThirdParty/Uri'
     ], function(
         require,
+        defined,
         DeveloperError,
         Uri) {
->>>>>>> d52cff92
     "use strict";
     /*global CESIUM_BASE_URL*/
 
@@ -45,11 +38,7 @@
             baseUrlString = getBaseUrlFromCesiumScript();
         }
 
-<<<<<<< HEAD
         if (!defined(baseUrl)) {
-=======
-        if (typeof baseUrlString === 'undefined') {
->>>>>>> d52cff92
             throw new DeveloperError('Unable to determine Cesium base URL automatically, try defining a global variable called CESIUM_BASE_URL.');
         }
 
