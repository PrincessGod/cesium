/*global defineSuite*/
defineSuite([
        'Scene/Expression',
        'Core/Cartesian2',
        'Core/Cartesian3',
        'Core/Cartesian4',
        'Core/Color',
        'Core/Math',
        'Scene/ExpressionNodeType'
    ], function(
        Expression,
        Cartesian2,
        Cartesian3,
        Cartesian4,
        Color,
        CesiumMath,
        ExpressionNodeType) {
    'use strict';

    var frameState = {};

    function MockFeature() {
        this._properties = {};
        this._className = undefined;
        this._inheritedClassName = undefined;
        this._content = {
            _tileset : {
                timeSinceLoad : 0.0
            }
        };
    }

    MockFeature.prototype.addProperty = function(name, value) {
        this._properties[name] = value;
    };

    MockFeature.prototype.getProperty = function(name) {
        return this._properties[name];
    };

    MockFeature.prototype.setClass = function(className) {
        this._className = className;
    };

    MockFeature.prototype.setInheritedClass = function(className) {
        this._inheritedClassName = className;
    };

    MockFeature.prototype.isExactClass = function(className) {
        return this._className === className;
    };

    MockFeature.prototype.isClass = function(className) {
        return (this._className === className) || (this._inheritedClassName === className);
    };

    MockFeature.prototype.getExactClassName = function() {
        return this._className;
    };

    it('parses backslashes', function() {
        var expression = new Expression('"\\he\\\\\\ll\\\\o"');
        expect(expression.evaluate(frameState, undefined)).toEqual('\\he\\\\\\ll\\\\o');
    });

    it('evaluates variable', function() {
        var feature = new MockFeature();
        feature.addProperty('height', 10);
        feature.addProperty('width', 5);
        feature.addProperty('string', 'hello');
        feature.addProperty('boolean', true);
        feature.addProperty('color', Color.RED);
        feature.addProperty('null', null);
        feature.addProperty('undefined', undefined);

        var expression = new Expression('${height}');
        expect(expression.evaluate(frameState, feature)).toEqual(10);

        expression = new Expression('\'${height}\'');
        expect(expression.evaluate(frameState, feature)).toEqual('10');

        expression = new Expression('${height}/${width}');
        expect(expression.evaluate(frameState, feature)).toEqual(2);

        expression = new Expression('${string}');
        expect(expression.evaluate(frameState, feature)).toEqual('hello');

        expression = new Expression('\'replace ${string}\'');
        expect(expression.evaluate(frameState, feature)).toEqual('replace hello');

        expression = new Expression('\'replace ${string} multiple ${height}\'');
        expect(expression.evaluate(frameState, feature)).toEqual('replace hello multiple 10');

        expression = new Expression('"replace ${string}"');
        expect(expression.evaluate(frameState, feature)).toEqual('replace hello');

        expression = new Expression('\'replace ${string\'');
        expect(expression.evaluate(frameState, feature)).toEqual('replace ${string');

        expression = new Expression('${boolean}');
        expect(expression.evaluate(frameState, feature)).toEqual(true);

        expression = new Expression('\'${boolean}\'');
        expect(expression.evaluate(frameState, feature)).toEqual('true');

        expression = new Expression('${color}');
        expect(expression.evaluate(frameState, feature)).toEqual(Color.RED);

        expression = new Expression('\'${color}\'');
        expect(expression.evaluate(frameState, feature)).toEqual(Color.RED.toString());

        expression = new Expression('${null}');
        expect(expression.evaluate(frameState, feature)).toEqual(null);

        expression = new Expression('\'${null}\'');
        expect(expression.evaluate(frameState, feature)).toEqual('');

        expression = new Expression('${undefined}');
        expect(expression.evaluate(frameState, feature)).toEqual(undefined);

        expression = new Expression('\'${undefined}\'');
        expect(expression.evaluate(frameState, feature)).toEqual('');

        expect(function() {
            return new Expression('${height');
        }).toThrowDeveloperError();
    });

    it('gets expressions', function() {
        var expressionString = "(regExp('^Chest').test(${County})) && (${YearBuilt} >= 1970)";
        var expression = new Expression(expressionString);
        expect(expression.expression).toEqual(expressionString);
    });

    it('throws on invalid expressions', function() {
        expect(function() {
            return new Expression(false);
        }).toThrowDeveloperError();

        expect(function() {
            return new Expression('');
        }).toThrowDeveloperError();

        expect(function() {
            return new Expression('this');
        }).toThrowDeveloperError();

        expect(function() {
            return new Expression('2; 3;');
        }).toThrowDeveloperError();
    });

    it('throws on unknown characters', function() {
        expect(function() {
            return new Expression('#');
        }).toThrowDeveloperError();
    });

    it('throws on unmatched parenthesis', function() {
        expect(function() {
            return new Expression('((true)');
        }).toThrowDeveloperError();

        expect(function() {
            return new Expression('(true))');
        }).toThrowDeveloperError();
    });

    it('throws on unknown identifiers', function() {
        expect(function() {
            return new Expression('flse');
        }).toThrowDeveloperError();
    });

    it('throws on unknown function calls', function() {
        expect(function() {
            return new Expression('unknown()');
        }).toThrowDeveloperError();
    });

    it('throws on unknown member function calls', function() {
        expect(function() {
            return new Expression('regExp().unknown()');
        }).toThrowDeveloperError();
    });

    it('throws with unsupported operators', function() {
        expect(function() {
            return new Expression('~1');
        }).toThrowDeveloperError();

        expect(function() {
            return new Expression('2 | 3');
        }).toThrowDeveloperError();

        expect(function() {
            return new Expression('2 & 3');
        }).toThrowDeveloperError();

        expect(function() {
            return new Expression('2 << 3');
        }).toThrowDeveloperError();

        expect(function() {
            return new Expression('2 >> 3');
        }).toThrowDeveloperError();

        expect(function() {
            return new Expression('2 >>> 3');
        }).toThrowDeveloperError();
    });

    it('evaluates literal null', function() {
        var expression = new Expression('null');
        expect(expression.evaluate(frameState, undefined)).toEqual(null);
    });

    it('evaluates literal undefined', function() {
        var expression = new Expression('undefined');
        expect(expression.evaluate(frameState, undefined)).toEqual(undefined);
    });

    it('evaluates literal boolean', function() {
        var expression = new Expression('true');
        expect(expression.evaluate(frameState, undefined)).toEqual(true);

        expression = new Expression('false');
        expect(expression.evaluate(frameState, undefined)).toEqual(false);
    });

    it('converts to literal boolean', function() {
        var expression = new Expression('Boolean()');
        expect(expression.evaluate(frameState, undefined)).toEqual(false);

        expression = new Expression('Boolean(1)');
        expect(expression.evaluate(frameState, undefined)).toEqual(true);

        expression = new Expression('Boolean("true")');
        expect(expression.evaluate(frameState, undefined)).toEqual(true);
    });

    it('evaluates literal number', function() {
        var expression = new Expression('1');
        expect(expression.evaluate(frameState, undefined)).toEqual(1);

        expression = new Expression('0');
        expect(expression.evaluate(frameState, undefined)).toEqual(0);

        expression = new Expression('NaN');
        expect(expression.evaluate(frameState, undefined)).toEqual(NaN);

        expression = new Expression('Infinity');
        expect(expression.evaluate(frameState, undefined)).toEqual(Infinity);

        expression = new Expression('PI');
        expect(expression.evaluate(frameState, undefined)).toEqual(Math.PI);

        expression = new Expression('E');
        expect(expression.evaluate(frameState, undefined)).toEqual(Math.E);
    });

    it('converts to literal number', function() {
        var expression = new Expression('Number()');
        expect(expression.evaluate(frameState, undefined)).toEqual(0);

        expression = new Expression('Number("1")');
        expect(expression.evaluate(frameState, undefined)).toEqual(1);

        expression = new Expression('Number(true)');
        expect(expression.evaluate(frameState, undefined)).toEqual(1);
    });

    it('evaluates literal string', function() {
        var expression = new Expression('\'hello\'');
        expect(expression.evaluate(frameState, undefined)).toEqual('hello');

        expression = new Expression('\'Cesium\'');
        expect(expression.evaluate(frameState, undefined)).toEqual('Cesium');

        expression = new Expression('"Cesium"');
        expect(expression.evaluate(frameState, undefined)).toEqual('Cesium');
    });

    it('converts to literal string', function() {
        var expression = new Expression('String()');
        expect(expression.evaluate(frameState, undefined)).toEqual('');

        expression = new Expression('String(1)');
        expect(expression.evaluate(frameState, undefined)).toEqual('1');

        expression = new Expression('String(true)');
        expect(expression.evaluate(frameState, undefined)).toEqual('true');
    });

    it('evaluates literal color', function() {
        var expression = new Expression('color(\'#ffffff\')');
        expect(expression.evaluate(frameState, undefined)).toEqual(Color.WHITE);

        expression = new Expression('color(\'#00FFFF\')');
        expect(expression.evaluate(frameState, undefined)).toEqual(Color.CYAN);

        expression = new Expression('color(\'#fff\')');
        expect(expression.evaluate(frameState, undefined)).toEqual(Color.WHITE);

        expression = new Expression('color(\'#0FF\')');
        expect(expression.evaluate(frameState, undefined)).toEqual(Color.CYAN);

        expression = new Expression('color(\'white\')');
        expect(expression.evaluate(frameState, undefined)).toEqual(Color.WHITE);

        expression = new Expression('color(\'cyan\')');
        expect(expression.evaluate(frameState, undefined)).toEqual(Color.CYAN);

        expression = new Expression('color(\'white\', 0.5)');
        expect(expression.evaluate(frameState, undefined)).toEqual(new Color(1.0, 1.0, 1.0, 0.5));

        expression = new Expression('rgb(255, 255, 255)');
        expect(expression.evaluate(frameState, undefined)).toEqual(Color.WHITE);

        expression = new Expression('rgb(100, 255, 190)');
        expect(expression.evaluate(frameState, undefined)).toEqual(Color.fromBytes(100, 255, 190));

        expression = new Expression('hsl(0, 0, 1)');
        expect(expression.evaluate(frameState, undefined)).toEqual(Color.WHITE);

        expression = new Expression('hsl(1.0, 0.6, 0.7)');
        expect(expression.evaluate(frameState, undefined)).toEqual(Color.fromHsl(1.0, 0.6, 0.7));

        expression = new Expression('rgba(255, 255, 255, 0.5)');
        expect(expression.evaluate(frameState, undefined)).toEqual(new Color(1.0, 1.0, 1.0, 0.5));

        expression = new Expression('rgba(100, 255, 190, 0.25)');
        expect(expression.evaluate(frameState, undefined)).toEqual(Color.fromBytes(100, 255, 190, 0.25 * 255));

        expression = new Expression('hsla(0, 0, 1, 0.5)');
        expect(expression.evaluate(frameState, undefined)).toEqual(new Color(1.0, 1.0, 1.0, 0.5));

        expression = new Expression('hsla(1.0, 0.6, 0.7, 0.75)');
        expect(expression.evaluate(frameState, undefined)).toEqual(Color.fromHsl(1.0, 0.6, 0.7, 0.75));

        expression = new Expression('color()');
        expect(expression.evaluate(frameState, undefined)).toEqual(Color.WHITE);
    });

    it('evaluates literal color with result parameter', function() {
        var color = new Color();

        var expression = new Expression('color(\'#0000ff\')');
        expect(expression.evaluateColor(frameState, undefined, color)).toEqual(Color.BLUE);
        expect(color).toEqual(Color.BLUE);

        expression = new Expression('color(\'#f00\')');
        expect(expression.evaluateColor(frameState, undefined, color)).toEqual(Color.RED);
        expect(color).toEqual(Color.RED);

        expression = new Expression('color(\'cyan\')');
        expect(expression.evaluateColor(frameState, undefined, color)).toEqual(Color.CYAN);
        expect(color).toEqual(Color.CYAN);

        expression = new Expression('color(\'white\', 0.5)');
        expect(expression.evaluateColor(frameState, undefined, color)).toEqual(new Color(1.0, 1.0, 1.0, 0.5));
        expect(color).toEqual(new Color(1.0, 1.0, 1.0, 0.5));

        expression = new Expression('rgb(0, 0, 0)');
        expect(expression.evaluateColor(frameState, undefined, color)).toEqual(Color.BLACK);
        expect(color).toEqual(Color.BLACK);

        expression = new Expression('hsl(0, 0, 1)');
        expect(expression.evaluateColor(frameState, undefined, color)).toEqual(Color.WHITE);
        expect(color).toEqual(Color.WHITE);

        expression = new Expression('rgba(255, 0, 255, 0.5)');
        expect(expression.evaluateColor(frameState, undefined, color)).toEqual(new Color(1.0, 0, 1.0, 0.5));
        expect(color).toEqual(new Color(1.0, 0, 1.0, 0.5));

        expression = new Expression('hsla(0, 0, 1, 0.5)');
        expect(expression.evaluateColor(frameState, undefined, color)).toEqual(new Color(1.0, 1.0, 1.0, 0.5));
        expect(color).toEqual(new Color(1.0, 1.0, 1.0, 0.5));

        expression = new Expression('color()');
        expect(expression.evaluateColor(frameState, undefined, color)).toEqual(Color.WHITE);
        expect(color).toEqual(Color.WHITE);
    });

    it('evaluates color with expressions as arguments', function() {
        var feature = new MockFeature();
        feature.addProperty('hex6', '#ffffff');
        feature.addProperty('hex3', '#fff');
        feature.addProperty('keyword', 'white');
        feature.addProperty('alpha', 0.2);

        var expression = new Expression('color(${hex6})');
        expect(expression.evaluate(frameState, feature)).toEqual(Color.WHITE);

        expression = new Expression('color(${hex3})');
        expect(expression.evaluate(frameState, feature)).toEqual(Color.WHITE);

        expression = new Expression('color(${keyword})');
        expect(expression.evaluate(frameState, feature)).toEqual(Color.WHITE);

        expression = new Expression('color(${keyword}, ${alpha} + 0.6)');
        expect(expression.evaluate(frameState, feature).red).toEqual(1.0);
        expect(expression.evaluate(frameState, feature).green).toEqual(1.0);
        expect(expression.evaluate(frameState, feature).blue).toEqual(1.0);
        expect(expression.evaluate(frameState, feature).alpha).toEqual(0.8);
    });

    it('evaluates rgb with expressions as arguments', function() {
        var feature = new MockFeature();
        feature.addProperty('red', 100);
        feature.addProperty('green', 200);
        feature.addProperty('blue', 255);

        var expression = new Expression('rgb(${red}, ${green}, ${blue})');
        expect(expression.evaluate(frameState, feature)).toEqual(Color.fromBytes(100, 200, 255));

        expression = new Expression('rgb(${red}/2, ${green}/2, ${blue})');
        expect(expression.evaluate(frameState, feature)).toEqual(Color.fromBytes(50, 100, 255));
    });

    it('evaluates hsl with expressions as arguments', function() {
        var feature = new MockFeature();
        feature.addProperty('h', 0.0);
        feature.addProperty('s', 0.0);
        feature.addProperty('l', 1.0);

        var expression = new Expression('hsl(${h}, ${s}, ${l})');
        expect(expression.evaluate(frameState, feature)).toEqual(Color.WHITE);

        expression = new Expression('hsl(${h} + 0.2, ${s} + 1.0, ${l} - 0.5)');
        expect(expression.evaluate(frameState, feature)).toEqual(Color.fromHsl(0.2, 1.0, 0.5));
    });

    it('evaluates rgba with expressions as arguments', function() {
        var feature = new MockFeature();
        feature.addProperty('red', 100);
        feature.addProperty('green', 200);
        feature.addProperty('blue', 255);
        feature.addProperty('a', 0.3);

        var expression = new Expression('rgba(${red}, ${green}, ${blue}, ${a})');
        expect(expression.evaluate(frameState, feature)).toEqual(Color.fromBytes(100, 200, 255, 0.3*255));

        expression = new Expression('rgba(${red}/2, ${green}/2, ${blue}, ${a} * 2)');
        expect(expression.evaluate(frameState, feature)).toEqual(Color.fromBytes(50, 100, 255, 0.6*255));
    });

    it('evaluates hsla with expressions as arguments', function() {
        var feature = new MockFeature();
        feature.addProperty('h', 0.0);
        feature.addProperty('s', 0.0);
        feature.addProperty('l', 1.0);
        feature.addProperty('a', 1.0);

        var expression = new Expression('hsla(${h}, ${s}, ${l}, ${a})');
        expect(expression.evaluate(frameState, feature)).toEqual(Color.WHITE);

        expression = new Expression('hsla(${h} + 0.2, ${s} + 1.0, ${l} - 0.5, ${a} / 4)');
        expect(expression.evaluate(frameState, feature)).toEqual(Color.fromHsl(0.2, 1.0, 0.5, 0.25));
    });

    it('evaluates rgba with expressions as arguments', function() {
        var feature = new MockFeature();
        feature.addProperty('red', 100);
        feature.addProperty('green', 200);
        feature.addProperty('blue', 255);
        feature.addProperty('alpha', 0.5);

        var expression = new Expression('rgba(${red}, ${green}, ${blue}, ${alpha})');
        expect(expression.evaluate(frameState, feature)).toEqual(Color.fromBytes(100, 200, 255, 0.5 * 255));

        expression = new Expression('rgba(${red}/2, ${green}/2, ${blue}, ${alpha} + 0.1)');
        expect(expression.evaluate(frameState, feature)).toEqual(Color.fromBytes(50, 100, 255, 0.6 * 255));
    });

    it('color constructors throw with wrong number of arguments', function() {
        expect(function() {
            return new Expression('rgb(255, 255)');
        }).toThrowDeveloperError();

        expect(function() {
            return new Expression('hsl(1, 1)');
        }).toThrowDeveloperError();

        expect(function() {
            return new Expression('rgba(255, 255, 255)');
        }).toThrowDeveloperError();

        expect(function() {
            return new Expression('hsla(1, 1, 1)');
        }).toThrowDeveloperError();
    });

    it('evaluates color properties (reg, green, blue, alpha)', function() {
        var expression = new Expression('color(\'#ffffff\').red');
        expect(expression.evaluate(frameState, undefined)).toEqual(1);

        expression = new Expression('rgb(255, 255, 0).green');
        expect(expression.evaluate(frameState, undefined)).toEqual(1);

        expression = new Expression('color("cyan").blue');
        expect(expression.evaluate(frameState, undefined)).toEqual(1);

        expression = new Expression('rgba(255, 255, 0, 0.5).alpha');
        expect(expression.evaluate(frameState, undefined)).toEqual(0.5);
    });

    it('evaluates color properties (x, y, z, w)', function() {
        var expression = new Expression('color(\'#ffffff\').x');
        expect(expression.evaluate(frameState, undefined)).toEqual(1);

        expression = new Expression('rgb(255, 255, 0).y');
        expect(expression.evaluate(frameState, undefined)).toEqual(1);

        expression = new Expression('color("cyan").z');
        expect(expression.evaluate(frameState, undefined)).toEqual(1);

        expression = new Expression('rgba(255, 255, 0, 0.5).w');
        expect(expression.evaluate(frameState, undefined)).toEqual(0.5);
    });

    it('evaluates color properties ([0], [1], [2]. [3])', function() {
        var expression = new Expression('color(\'#ffffff\')[0]');
        expect(expression.evaluate(frameState, undefined)).toEqual(1);

        expression = new Expression('rgb(255, 255, 0)[1]');
        expect(expression.evaluate(frameState, undefined)).toEqual(1);

        expression = new Expression('color("cyan")[2]');
        expect(expression.evaluate(frameState, undefined)).toEqual(1);

        expression = new Expression('rgba(255, 255, 0, 0.5)[3]');
        expect(expression.evaluate(frameState, undefined)).toEqual(0.5);
    });

    it('evaluates color properties (["red"], ["green"], ["blue"], ["alpha"])', function() {
        var expression = new Expression('color(\'#ffffff\')["red"]');
        expect(expression.evaluate(frameState, undefined)).toEqual(1);

        expression = new Expression('rgb(255, 255, 0)["green"]');
        expect(expression.evaluate(frameState, undefined)).toEqual(1);

        expression = new Expression('color("cyan")["blue"]');
        expect(expression.evaluate(frameState, undefined)).toEqual(1);

        expression = new Expression('rgba(255, 255, 0, 0.5)["alpha"]');
        expect(expression.evaluate(frameState, undefined)).toEqual(0.5);
    });

    it('evaluates color properties (["x"], ["y"], ["z"], ["w"])', function() {
        var expression = new Expression('color(\'#ffffff\')["x"]');
        expect(expression.evaluate(frameState, undefined)).toEqual(1);

        expression = new Expression('rgb(255, 255, 0)["y"]');
        expect(expression.evaluate(frameState, undefined)).toEqual(1);

        expression = new Expression('color("cyan")["z"]');
        expect(expression.evaluate(frameState, undefined)).toEqual(1);

        expression = new Expression('rgba(255, 255, 0, 0.5)["w"]');
        expect(expression.evaluate(frameState, undefined)).toEqual(0.5);
    });

    it('evaluates vec2', function() {
        var expression = new Expression('vec2(2.0)');
        expect(expression.evaluate(frameState, undefined)).toEqual(new Cartesian2(2.0, 2.0));

        expression = new Expression('vec2(3.0, 4.0)');
        expect(expression.evaluate(frameState, undefined)).toEqual(new Cartesian2(3.0, 4.0));

        expression = new Expression('vec2(vec2(3.0, 4.0))');
        expect(expression.evaluate(frameState, undefined)).toEqual(new Cartesian2(3.0, 4.0));

        expression = new Expression('vec2(vec3(3.0, 4.0, 5.0))');
        expect(expression.evaluate(frameState, undefined)).toEqual(new Cartesian2(3.0, 4.0));

        expression = new Expression('vec2(vec4(3.0, 4.0, 5.0, 6.0))');
        expect(expression.evaluate(frameState, undefined)).toEqual(new Cartesian2(3.0, 4.0));
    });

    it('throws if vec2 has invalid number of arguments', function() {
        var expression = new Expression('vec2()');
        expect(function() {
            expression.evaluate(frameState, undefined);
        }).toThrowDeveloperError();

        expression = new Expression('vec2(3.0, 4.0, 5.0)');
        expect(function() {
            expression.evaluate(frameState, undefined);
        }).toThrowDeveloperError();

        expression = new Expression('vec2(vec2(3.0, 4.0), 5.0)');
        expect(function() {
            expression.evaluate(frameState, undefined);
        }).toThrowDeveloperError();
    });

    it('evaluates vec3', function() {
        var expression = new Expression('vec3(2.0)');
        expect(expression.evaluate(frameState, undefined)).toEqual(new Cartesian3(2.0, 2.0, 2.0));

        expression = new Expression('vec3(3.0, 4.0, 5.0)');
        expect(expression.evaluate(frameState, undefined)).toEqual(new Cartesian3(3.0, 4.0, 5.0));

        expression = new Expression('vec3(vec2(3.0, 4.0), 5.0)');
        expect(expression.evaluate(frameState, undefined)).toEqual(new Cartesian3(3.0, 4.0, 5.0));

        expression = new Expression('vec3(3.0, vec2(4.0, 5.0))');
        expect(expression.evaluate(frameState, undefined)).toEqual(new Cartesian3(3.0, 4.0, 5.0));

        expression = new Expression('vec3(vec3(3.0, 4.0, 5.0))');
        expect(expression.evaluate(frameState, undefined)).toEqual(new Cartesian3(3.0, 4.0, 5.0));

        expression = new Expression('vec3(vec4(3.0, 4.0, 5.0, 6.0))');
        expect(expression.evaluate(frameState, undefined)).toEqual(new Cartesian3(3.0, 4.0, 5.0));
    });

    it ('throws if vec3 has invalid number of arguments', function() {
        var expression = new Expression('vec3()');
        expect(function() {
            expression.evaluate(frameState, undefined);
        }).toThrowDeveloperError();

        expression = new Expression('vec3(3.0, 4.0)');
        expect(function() {
            expression.evaluate(frameState, undefined);
        }).toThrowDeveloperError();

        expression = new Expression('vec3(3.0, 4.0, 5.0, 6.0)');
        expect(function() {
            expression.evaluate(frameState, undefined);
        }).toThrowDeveloperError();

        expression = new Expression('vec3(vec2(3.0, 4.0), vec2(5.0, 6.0))');
        expect(function() {
            expression.evaluate(frameState, undefined);
        }).toThrowDeveloperError();

        expression = new Expression('vec3(vec4(3.0, 4.0, 5.0, 6.0), 1.0)');
        expect(function() {
            expression.evaluate(frameState, undefined);
        }).toThrowDeveloperError();
    });

    it('evaluates vec4', function() {
        var expression = new Expression('vec4(2.0)');
        expect(expression.evaluate(frameState, undefined)).toEqual(new Cartesian4(2.0, 2.0, 2.0, 2.0));

        expression = new Expression('vec4(3.0, 4.0, 5.0, 6.0)');
        expect(expression.evaluate(frameState, undefined)).toEqual(new Cartesian4(3.0, 4.0, 5.0, 6.0));

        expression = new Expression('vec4(vec2(3.0, 4.0), 5.0, 6.0)');
        expect(expression.evaluate(frameState, undefined)).toEqual(new Cartesian4(3.0, 4.0, 5.0, 6.0));

        expression = new Expression('vec4(3.0, vec2(4.0, 5.0), 6.0)');
        expect(expression.evaluate(frameState, undefined)).toEqual(new Cartesian4(3.0, 4.0, 5.0, 6.0));

        expression = new Expression('vec4(3.0, 4.0, vec2(5.0, 6.0))');
        expect(expression.evaluate(frameState, undefined)).toEqual(new Cartesian4(3.0, 4.0, 5.0, 6.0));

        expression = new Expression('vec4(vec3(3.0, 4.0, 5.0), 6.0)');
        expect(expression.evaluate(frameState, undefined)).toEqual(new Cartesian4(3.0, 4.0, 5.0, 6.0));

        expression = new Expression('vec4(3.0, vec3(4.0, 5.0, 6.0))');
        expect(expression.evaluate(frameState, undefined)).toEqual(new Cartesian4(3.0, 4.0, 5.0, 6.0));

        expression = new Expression('vec4(vec4(3.0, 4.0, 5.0, 6.0))');
        expect(expression.evaluate(frameState, undefined)).toEqual(new Cartesian4(3.0, 4.0, 5.0, 6.0));
    });

    it ('throws if vec4 has invalid number of arguments', function() {
        var expression = new Expression('vec4()');
        expect(function() {
            expression.evaluate(frameState, undefined);
        }).toThrowDeveloperError();

        expression = new Expression('vec4(3.0, 4.0)');
        expect(function() {
            expression.evaluate(frameState, undefined);
        }).toThrowDeveloperError();

        expression = new Expression('vec4(3.0, 4.0, 5.0)');
        expect(function() {
            expression.evaluate(frameState, undefined);
        }).toThrowDeveloperError();

        expression = new Expression('vec4(3.0, 4.0, 5.0, 6.0, 7.0)');
        expect(function() {
            expression.evaluate(frameState, undefined);
        }).toThrowDeveloperError();

        expression = new Expression('vec4(vec3(3.0, 4.0, 5.0))');
        expect(function() {
            expression.evaluate(frameState, undefined);
        }).toThrowDeveloperError();
    });

    it('evaluates vector with expressions as arguments', function() {
        var feature = new MockFeature();
        feature.addProperty('height', 2);
        feature.addProperty('width', 4);
        feature.addProperty('depth', 3);
        feature.addProperty('scale', 1);

        var expression = new Expression('vec4(${height}, ${width}, ${depth}, ${scale})');
        expect(expression.evaluate(frameState, feature)).toEqual(new Cartesian4(2.0, 4.0, 3.0, 1.0));
    });

    it('evaluates expression with multiple nested vectors', function() {
        var expression = new Expression('vec4(vec2(1, 2)[vec3(6, 1, 5).y], 2, vec4(1.0).w, 5)');
        expect(expression.evaluate(frameState, undefined)).toEqual(new Cartesian4(2.0, 2.0, 1.0, 5.0));
    });

    it('evaluates vector properties (x, y, z, w)', function() {
        var expression = new Expression('vec4(1.0, 2.0, 3.0, 4.0).x');
        expect(expression.evaluate(frameState, undefined)).toEqual(1.0);

        expression = new Expression('vec4(1.0, 2.0, 3.0, 4.0).y');
        expect(expression.evaluate(frameState, undefined)).toEqual(2.0);

        expression = new Expression('vec4(1.0, 2.0, 3.0, 4.0).z');
        expect(expression.evaluate(frameState, undefined)).toEqual(3.0);

        expression = new Expression('vec4(1.0, 2.0, 3.0, 4.0).w');
        expect(expression.evaluate(frameState, undefined)).toEqual(4.0);
    });

    it('evaluates vector properties ([0], [1], [2], [3])', function() {
        var expression = new Expression('vec4(1.0, 2.0, 3.0, 4.0)[0]');
        expect(expression.evaluate(frameState, undefined)).toEqual(1.0);

        expression = new Expression('vec4(1.0, 2.0, 3.0, 4.0)[1]');
        expect(expression.evaluate(frameState, undefined)).toEqual(2.0);

        expression = new Expression('vec4(1.0, 2.0, 3.0, 4.0)[2]');
        expect(expression.evaluate(frameState, undefined)).toEqual(3.0);

        expression = new Expression('vec4(1.0, 2.0, 3.0, 4.0)[3]');
        expect(expression.evaluate(frameState, undefined)).toEqual(4.0);
    });

    it('evaluates vector properties (["x"], ["y"], ["z"]. ["w"])', function() {
        var expression = new Expression('vec4(1.0, 2.0, 3.0, 4.0)["x"]');
        expect(expression.evaluate(frameState, undefined)).toEqual(1.0);

        expression = new Expression('vec4(1.0, 2.0, 3.0, 4.0)["y"]');
        expect(expression.evaluate(frameState, undefined)).toEqual(2.0);

        expression = new Expression('vec4(1.0, 2.0, 3.0, 4.0)["z"]');
        expect(expression.evaluate(frameState, undefined)).toEqual(3.0);

        expression = new Expression('vec4(1.0, 2.0, 3.0, 4.0)["w"]');
        expect(expression.evaluate(frameState, undefined)).toEqual(4.0);
    });

    it('evaluates unary not', function() {
        var expression = new Expression('!true');
        expect(expression.evaluate(frameState, undefined)).toEqual(false);

        expression = new Expression('!!true');
        expect(expression.evaluate(frameState, undefined)).toEqual(true);
    });

    it('evaluates unary negative', function() {
        var expression = new Expression('-5');
        expect(expression.evaluate(frameState, undefined)).toEqual(-5);

        expression = new Expression('-(-5)');
        expect(expression.evaluate(frameState, undefined)).toEqual(5);
    });

    it('evaluates unary positive', function() {
        var expression = new Expression('+5');
        expect(expression.evaluate(frameState, undefined)).toEqual(5);

        expression = new Expression('+"5"');
        expect(expression.evaluate(frameState, undefined)).toEqual(5);

        expression = new Expression('+true');
        expect(expression.evaluate(frameState, undefined)).toEqual(1);

        expression = new Expression('+null');
        expect(expression.evaluate(frameState, undefined)).toEqual(0);
    });

    it('evaluates binary addition', function() {
        var expression = new Expression('1 + 2');
        expect(expression.evaluate(frameState, undefined)).toEqual(3);

        expression = new Expression('1 + 2 + 3 + 4');
        expect(expression.evaluate(frameState, undefined)).toEqual(10);
    });

    it('evaluates binary subtraction', function() {
        var expression = new Expression('2 - 1');
        expect(expression.evaluate(frameState, undefined)).toEqual(1);

        expression = new Expression('4 - 3 - 2 - 1');
        expect(expression.evaluate(frameState, undefined)).toEqual(-2);
    });

    it('evaluates binary multiplication', function() {
        var expression = new Expression('1 * 2');
        expect(expression.evaluate(frameState, undefined)).toEqual(2);

        expression = new Expression('1 * 2 * 3 * 4');
        expect(expression.evaluate(frameState, undefined)).toEqual(24);
    });

    it('evaluates binary division', function() {
        var expression = new Expression('2 / 1');
        expect(expression.evaluate(frameState, undefined)).toEqual(2);

        expression = new Expression('1/2');
        expect(expression.evaluate(frameState, undefined)).toEqual(0.5);

        expression = new Expression('24 / -4 / 2');
        expect(expression.evaluate(frameState, undefined)).toEqual(-3);
    });

    it('evaluates binary modulus', function() {
        var expression = new Expression('2 % 1');
        expect(expression.evaluate(frameState, undefined)).toEqual(0);

        expression = new Expression('6 % 4 % 3');
        expect(expression.evaluate(frameState, undefined)).toEqual(2);
    });

    it('evaluates binary equals strict', function() {
        var expression = new Expression('\'hello\' === \'hello\'');
        expect(expression.evaluate(frameState, undefined)).toEqual(true);

        expression = new Expression('1 === 2');
        expect(expression.evaluate(frameState, undefined)).toEqual(false);

        expression = new Expression('false === true === false');
        expect(expression.evaluate(frameState, undefined)).toEqual(true);

        expression = new Expression('1 === "1"');
        expect(expression.evaluate(frameState, undefined)).toEqual(false);
    });

    it('evaluates binary equals', function() {
        var expression = new Expression('\'hello\' == \'hello\'');
        expect(expression.evaluate(frameState, undefined)).toEqual(true);

        expression = new Expression('1 == 2');
        expect(expression.evaluate(frameState, undefined)).toEqual(false);

        expression = new Expression('false == true == false');
        expect(expression.evaluate(frameState, undefined)).toEqual(true);

        expression = new Expression('1 == "1"');
        expect(expression.evaluate(frameState, undefined)).toEqual(true);
    });

    it('evaluates binary not equals strict', function() {
        var expression = new Expression('\'hello\' !== \'hello\'');
        expect(expression.evaluate(frameState, undefined)).toEqual(false);

        expression = new Expression('1 !== 2');
        expect(expression.evaluate(frameState, undefined)).toEqual(true);

        expression = new Expression('false !== true !== false');
        expect(expression.evaluate(frameState, undefined)).toEqual(true);

        expression = new Expression('1 !== "1"');
        expect(expression.evaluate(frameState, undefined)).toEqual(true);
    });

    it('evaluates binary not equals', function() {
        var expression = new Expression('\'hello\' != \'hello\'');
        expect(expression.evaluate(frameState, undefined)).toEqual(false);

        expression = new Expression('1 != 2');
        expect(expression.evaluate(frameState, undefined)).toEqual(true);

        expression = new Expression('false != true != false');
        expect(expression.evaluate(frameState, undefined)).toEqual(true);

        expression = new Expression('1 != "1"');
        expect(expression.evaluate(frameState, undefined)).toEqual(false);
    });

    it('evaluates binary less than', function() {
        var expression = new Expression('2 < 3');
        expect(expression.evaluate(frameState, undefined)).toEqual(true);

        expression = new Expression('2 < 2');
        expect(expression.evaluate(frameState, undefined)).toEqual(false);

        expression = new Expression('3 < 2');
        expect(expression.evaluate(frameState, undefined)).toEqual(false);

        expression = new Expression('true < false');
        expect(expression.evaluate(frameState, undefined)).toEqual(false);

        expression = new Expression('color(\'blue\') < 10');
        expect(expression.evaluate(frameState, undefined)).toEqual(false);
    });

    it('evaluates binary less than or equals', function() {
        var expression = new Expression('2 <= 3');
        expect(expression.evaluate(frameState, undefined)).toEqual(true);

        expression = new Expression('2 <= 2');
        expect(expression.evaluate(frameState, undefined)).toEqual(true);

        expression = new Expression('3 <= 2');
        expect(expression.evaluate(frameState, undefined)).toEqual(false);

        expression = new Expression('true <= false');
        expect(expression.evaluate(frameState, undefined)).toEqual(false);

        expression = new Expression('color(\'blue\') <= 10');
        expect(expression.evaluate(frameState, undefined)).toEqual(false);
    });

    it('evaluates binary greater than', function() {
        var expression = new Expression('2 > 3');
        expect(expression.evaluate(frameState, undefined)).toEqual(false);

        expression = new Expression('2 > 2');
        expect(expression.evaluate(frameState, undefined)).toEqual(false);

        expression = new Expression('3 > 2');
        expect(expression.evaluate(frameState, undefined)).toEqual(true);

        expression = new Expression('true > false');
        expect(expression.evaluate(frameState, undefined)).toEqual(true);

        expression = new Expression('color(\'blue\') > 10');
        expect(expression.evaluate(frameState, undefined)).toEqual(false);
    });

    it('evaluates binary greater than or equals', function() {
        var expression = new Expression('2 >= 3');
        expect(expression.evaluate(frameState, undefined)).toEqual(false);

        expression = new Expression('2 >= 2');
        expect(expression.evaluate(frameState, undefined)).toEqual(true);

        expression = new Expression('3 >= 2');
        expect(expression.evaluate(frameState, undefined)).toEqual(true);

        expression = new Expression('true >= false');
        expect(expression.evaluate(frameState, undefined)).toEqual(true);

        expression = new Expression('color(\'blue\') >= 10');
        expect(expression.evaluate(frameState, undefined)).toEqual(false);
    });

    it('evaluates logical and', function() {
        var expression = new Expression('false && false');
        expect(expression.evaluate(frameState, undefined)).toEqual(false);

        expression = new Expression('false && true');
        expect(expression.evaluate(frameState, undefined)).toEqual(false);

        expression = new Expression('true && true');
        expect(expression.evaluate(frameState, undefined)).toEqual(true);

        expression = new Expression('2 && color(\'red\')');
        expect(function() {
            expression.evaluate(frameState, undefined);
        }).toThrowDeveloperError();
    });

    it('throws with invalid and operands', function() {
        var expression = new Expression('2 && true');
        expect(function() {
            expression.evaluate(frameState, undefined);
        }).toThrowDeveloperError();

        expression = new Expression('true && color(\'red\')');
        expect(function() {
            expression.evaluate(frameState, undefined);
        }).toThrowDeveloperError();
    });

    it('evaluates logical or', function() {
        var expression = new Expression('false || false');
        expect(expression.evaluate(frameState, undefined)).toEqual(false);

        expression = new Expression('false || true');
        expect(expression.evaluate(frameState, undefined)).toEqual(true);

        expression = new Expression('true || true');
        expect(expression.evaluate(frameState, undefined)).toEqual(true);
    });

    it('throws with invalid or operands', function() {
        var expression = new Expression('2 || false');
        expect(function() {
            expression.evaluate(frameState, undefined);
        }).toThrowDeveloperError();

        expression = new Expression('false || color(\'red\')');
        expect(function() {
            expression.evaluate(frameState, undefined);
        }).toThrowDeveloperError();
    });

    it('evaluates color operations', function() {
        var expression = new Expression('+rgba(255, 0, 0, 1.0)');
        expect(expression.evaluate(frameState, undefined)).toEqual(Color.RED);

        expression = new Expression('rgba(255, 0, 0, 0.5) + rgba(0, 0, 255, 0.5)');
        expect(expression.evaluate(frameState, undefined)).toEqual(Color.MAGENTA);

        expression = new Expression('rgba(0, 255, 255, 1.0) - rgba(0, 255, 0, 0)');
        expect(expression.evaluate(frameState, undefined)).toEqual(Color.BLUE);

        expression = new Expression('rgba(255, 255, 255, 1.0) * rgba(255, 0, 0, 1.0)');
        expect(expression.evaluate(frameState, undefined)).toEqual(Color.RED);

        expression = new Expression('rgba(255, 255, 0, 1.0) * 1.0');
        expect(expression.evaluate(frameState, undefined)).toEqual(Color.YELLOW);

        expression = new Expression('1 * rgba(255, 255, 0, 1.0)');
        expect(expression.evaluate(frameState, undefined)).toEqual(Color.YELLOW);

        expression = new Expression('rgba(255, 255, 255, 1.0) / rgba(255, 255, 255, 1.0)');
        expect(expression.evaluate(frameState, undefined)).toEqual(Color.WHITE);

        expression = new Expression('rgba(255, 255, 255, 1.0) / 2');
        expect(expression.evaluate(frameState, undefined)).toEqual(new Color(0.5, 0.5, 0.5, 0.5));

        expression = new Expression('rgba(255, 255, 255, 1.0) % rgba(255, 255, 255, 1.0)');
        expect(expression.evaluate(frameState, undefined)).toEqual(new Color(0, 0, 0, 0));

        expression = new Expression('color(\'green\') == color(\'green\')');
        expect(expression.evaluate(frameState, undefined)).toEqual(true);

        expression = new Expression('color() == color()');
        expect(expression.evaluate(frameState, undefined)).toEqual(true);

        expression = new Expression('!!color() == true');
        expect(expression.evaluate(frameState, undefined)).toEqual(true);

        expression = new Expression('color(\'green\') != color(\'green\')');
        expect(expression.evaluate(frameState, undefined)).toEqual(false);

        expression = new Expression('color(\'green\') !== color(\'green\')');
        expect(expression.evaluate(frameState, undefined)).toEqual(false);
    });

    it('evaluates vector operations', function() {
        var expression = new Expression('+vec2(1, 2)');
        expect(expression.evaluate(frameState, undefined)).toEqual(new Cartesian2(1, 2));

        expression = new Expression('+vec3(1, 2, 3)');
        expect(expression.evaluate(frameState, undefined)).toEqual(new Cartesian3(1, 2, 3));

        expression = new Expression('+vec4(1, 2, 3, 4)');
        expect(expression.evaluate(frameState, undefined)).toEqual(new Cartesian4(1, 2, 3, 4));

        expression = new Expression('-vec2(1, 2)');
        expect(expression.evaluate(frameState, undefined)).toEqual(new Cartesian2(-1, -2));

        expression = new Expression('-vec3(1, 2, 3)');
        expect(expression.evaluate(frameState, undefined)).toEqual(new Cartesian3(-1, -2, -3));

        expression = new Expression('-vec4(1, 2, 3, 4)');
        expect(expression.evaluate(frameState, undefined)).toEqual(new Cartesian4(-1, -2, -3, -4));

        expression = new Expression('vec2(1, 2) + vec2(3, 4)');
        expect(expression.evaluate(frameState, undefined)).toEqual(new Cartesian2(4, 6));

        expression = new Expression('vec3(1, 2, 3) + vec3(3, 4, 5)');
        expect(expression.evaluate(frameState, undefined)).toEqual(new Cartesian3(4, 6, 8));

        expression = new Expression('vec4(1, 2, 3, 4) + vec4(3, 4, 5, 6)');
        expect(expression.evaluate(frameState, undefined)).toEqual(new Cartesian4(4, 6, 8, 10));

        expression = new Expression('vec2(1, 2) - vec2(3, 4)');
        expect(expression.evaluate(frameState, undefined)).toEqual(new Cartesian2(-2, -2));

        expression = new Expression('vec3(1, 2, 3) - vec3(3, 4, 5)');
        expect(expression.evaluate(frameState, undefined)).toEqual(new Cartesian3(-2, -2, -2));

        expression = new Expression('vec4(1, 2, 3, 4) - vec4(3, 4, 5, 6)');
        expect(expression.evaluate(frameState, undefined)).toEqual(new Cartesian4(-2, -2, -2, -2));

        expression = new Expression('vec2(1, 2) * vec2(3, 4)');
        expect(expression.evaluate(frameState, undefined)).toEqual(new Cartesian2(3, 8));

        expression = new Expression('vec2(1, 2) * 3.0');
        expect(expression.evaluate(frameState, undefined)).toEqual(new Cartesian2(3, 6));

        expression = new Expression('3.0 * vec2(1, 2)');
        expect(expression.evaluate(frameState, undefined)).toEqual(new Cartesian2(3, 6));

        expression = new Expression('vec3(1, 2, 3) * vec3(3, 4, 5)');
        expect(expression.evaluate(frameState, undefined)).toEqual(new Cartesian3(3, 8, 15));

        expression = new Expression('vec3(1, 2, 3) * 3.0');
        expect(expression.evaluate(frameState, undefined)).toEqual(new Cartesian3(3, 6, 9));

        expression = new Expression('3.0 * vec3(1, 2, 3)');
        expect(expression.evaluate(frameState, undefined)).toEqual(new Cartesian3(3, 6, 9));

        expression = new Expression('vec4(1, 2, 3, 4) * vec4(3, 4, 5, 6)');
        expect(expression.evaluate(frameState, undefined)).toEqual(new Cartesian4(3, 8, 15, 24));

        expression = new Expression('vec4(1, 2, 3, 4) * 3.0');
        expect(expression.evaluate(frameState, undefined)).toEqual(new Cartesian4(3, 6, 9, 12));

        expression = new Expression('3.0 * vec4(1, 2, 3, 4)');
        expect(expression.evaluate(frameState, undefined)).toEqual(new Cartesian4(3, 6, 9, 12));

        expression = new Expression('vec2(1, 2) / vec2(2, 5)');
        expect(expression.evaluate(frameState, undefined)).toEqual(new Cartesian2(0.5, 0.4));

        expression = new Expression('vec2(1, 2) / 2.0');
        expect(expression.evaluate(frameState, undefined)).toEqual(new Cartesian2(0.5, 1.0));

        expression = new Expression('vec3(1, 2, 3) / vec3(2, 5, 3)');
        expect(expression.evaluate(frameState, undefined)).toEqual(new Cartesian3(0.5, 0.4, 1.0));

        expression = new Expression('vec3(1, 2, 3) / 2.0');
        expect(expression.evaluate(frameState, undefined)).toEqual(new Cartesian3(0.5, 1.0, 1.5));

        expression = new Expression('vec4(1, 2, 3, 4) / vec4(2, 5, 3, 2)');
        expect(expression.evaluate(frameState, undefined)).toEqual(new Cartesian4(0.5, 0.4, 1.0, 2.0));

        expression = new Expression('vec4(1, 2, 3, 4) / 2.0');
        expect(expression.evaluate(frameState, undefined)).toEqual(new Cartesian4(0.5, 1.0, 1.5, 2.0));

        expression = new Expression('vec2(2, 3) % vec2(3, 3)');
        expect(expression.evaluate(frameState, undefined)).toEqual(new Cartesian2(2, 0));

        expression = new Expression('vec3(2, 3, 4) % vec3(3, 3, 3)');
        expect(expression.evaluate(frameState, undefined)).toEqual(new Cartesian3(2, 0, 1));

        expression = new Expression('vec4(2, 3, 4, 5) % vec4(3, 3, 3, 2)');
        expect(expression.evaluate(frameState, undefined)).toEqual(new Cartesian4(2, 0, 1, 1));

        expression = new Expression('vec2(1, 3) == vec2(1, 3)');
        expect(expression.evaluate(frameState, undefined)).toEqual(true);

        expression = new Expression('vec3(1, 3, 4) == vec3(1, 3, 4)');
        expect(expression.evaluate(frameState, undefined)).toEqual(true);

        expression = new Expression('vec4(1, 3, 4, 6) == vec4(1, 3, 4, 6)');
        expect(expression.evaluate(frameState, undefined)).toEqual(true);

        expression = new Expression('vec2(1, 2) === vec2(1, 2)');
        expect(expression.evaluate(frameState, undefined)).toEqual(true);

        expression = new Expression('vec3(1, 2, 3) === vec3(1, 2, 3)');
        expect(expression.evaluate(frameState, undefined)).toEqual(true);

        expression = new Expression('vec4(1, 2, 3, 4) === vec4(1, 2, 3, 4)');
        expect(expression.evaluate(frameState, undefined)).toEqual(true);

        expression = new Expression('!!vec4(1.0) == true');
        expect(expression.evaluate(frameState, undefined)).toEqual(true);

        expression = new Expression('vec2(1, 2) != vec2(1, 2)');
        expect(expression.evaluate(frameState, undefined)).toEqual(false);

        expression = new Expression('vec3(1, 2, 3) != vec3(1, 2, 3)');
        expect(expression.evaluate(frameState, undefined)).toEqual(false);

        expression = new Expression('vec4(1, 2, 3, 4) != vec4(1, 2, 3, 4)');
        expect(expression.evaluate(frameState, undefined)).toEqual(false);

        expression = new Expression('vec2(1, 2) !== vec2(1, 2)');
        expect(expression.evaluate(frameState, undefined)).toEqual(false);

        expression = new Expression('vec3(1, 2, 3) !== vec3(1, 2, 3)');
        expect(expression.evaluate(frameState, undefined)).toEqual(false);

        expression = new Expression('vec4(1, 2, 3, 4) !== vec4(1, 2, 3, 4)');
        expect(expression.evaluate(frameState, undefined)).toEqual(false);
    });

    it('evaluates color toString function', function() {
        var feature = new MockFeature();
        feature.addProperty('property', Color.BLUE);

        var expression = new Expression('color("red").toString()');
        expect(expression.evaluate(frameState, undefined)).toEqual('(1, 0, 0, 1)');

        expression = new Expression('rgba(0, 0, 255, 0.5).toString()');
        expect(expression.evaluate(frameState, undefined)).toEqual('(0, 0, 1, 0.5)');

        expression = new Expression('${property}.toString()');
        expect(expression.evaluate(frameState, feature)).toEqual('(0, 0, 1, 1)');
    });

    it('evaluates vector toString function', function() {
        var feature = new MockFeature();
        feature.addProperty('property', new Cartesian4(1, 2, 3, 4));

        var expression = new Expression('vec2(1, 2).toString()');
        expect(expression.evaluate(frameState, undefined)).toEqual('(1, 2)');

        expression = new Expression('vec3(1, 2, 3).toString()');
        expect(expression.evaluate(frameState, undefined)).toEqual('(1, 2, 3)');

        expression = new Expression('vec4(1, 2, 3, 4).toString()');
        expect(expression.evaluate(frameState, undefined)).toEqual('(1, 2, 3, 4)');

        expression = new Expression('${property}.toString()');
        expect(expression.evaluate(frameState, feature)).toEqual('(1, 2, 3, 4)');
    });

    it('evaluates isNaN function', function() {
        var expression = new Expression('isNaN()');
        expect(expression.evaluate(frameState, undefined)).toEqual(true);

        expression = new Expression('isNaN(NaN)');
        expect(expression.evaluate(frameState, undefined)).toEqual(true);

        expression = new Expression('isNaN(1)');
        expect(expression.evaluate(frameState, undefined)).toEqual(false);

        expression = new Expression('isNaN(Infinity)');
        expect(expression.evaluate(frameState, undefined)).toEqual(false);

        expression = new Expression('isNaN(null)');
        expect(expression.evaluate(frameState, undefined)).toEqual(false);

        expression = new Expression('isNaN(true)');
        expect(expression.evaluate(frameState, undefined)).toEqual(false);

        expression = new Expression('isNaN("hello")');
        expect(expression.evaluate(frameState, undefined)).toEqual(true);

        expression = new Expression('isNaN(color("white"))');
        expect(expression.evaluate(frameState, undefined)).toEqual(true);
    });

    it('evaluates isFinite function', function() {
        var expression = new Expression('isFinite()');
        expect(expression.evaluate(frameState, undefined)).toEqual(false);

        expression = new Expression('isFinite(NaN)');
        expect(expression.evaluate(frameState, undefined)).toEqual(false);

        expression = new Expression('isFinite(1)');
        expect(expression.evaluate(frameState, undefined)).toEqual(true);

        expression = new Expression('isFinite(Infinity)');
        expect(expression.evaluate(frameState, undefined)).toEqual(false);

        expression = new Expression('isFinite(null)');
        expect(expression.evaluate(frameState, undefined)).toEqual(true);

        expression = new Expression('isFinite(true)');
        expect(expression.evaluate(frameState, undefined)).toEqual(true);

        expression = new Expression('isFinite("hello")');
        expect(expression.evaluate(frameState, undefined)).toEqual(false);

        expression = new Expression('isFinite(color("white"))');
        expect(expression.evaluate(frameState, undefined)).toEqual(false);
    });

    it('evaluates isExactClass function', function() {
        var feature = new MockFeature();
        feature.setClass('door');

        var expression = new Expression('isExactClass("door")');
        expect(expression.evaluate(frameState, feature)).toEqual(true);

        expression = new Expression('isExactClass("roof")');
        expect(expression.evaluate(frameState, feature)).toEqual(false);
    });

    it('throws if isExactClass takes an invalid number of arguments', function() {
        expect(function() {
            return new Expression('isExactClass()');
        }).toThrowDeveloperError();

        expect(function() {
            return new Expression('isExactClass("door", "roof")');
        }).toThrowDeveloperError();
    });

    it('evaluates isClass function', function() {
        var feature = new MockFeature();

        feature.setClass('door');
        feature.setInheritedClass('building');

        var expression = new Expression('isClass("door") && isClass("building")');
        expect(expression.evaluate(frameState, feature)).toEqual(true);
    });

    it('throws if isClass takes an invalid number of arguments', function() {
        expect(function() {
            return new Expression('isClass()');
        }).toThrowDeveloperError();

        expect(function() {
            return new Expression('isClass("door", "building")');
        }).toThrowDeveloperError();
    });

    it('evaluates getExactClassName function', function() {
        var feature = new MockFeature();
        feature.setClass('door');
        var expression = new Expression('getExactClassName()');
        expect(expression.evaluate(frameState, feature)).toEqual('door');
    });

    it('throws if getExactClassName takes an invalid number of arguments', function() {
        expect(function() {
            return new Expression('getExactClassName("door")');
        }).toThrowDeveloperError();
    });

    it('evaluates abs function', function() {
        var expression = new Expression('abs(-1)');
        expect(expression.evaluate(frameState, undefined)).toEqual(1);

        expression = new Expression('abs(1)');
        expect(expression.evaluate(frameState, undefined)).toEqual(1);
    });

    it('throws if abs function takes an invalid number of arguments', function() {
        expect(function() {
            return new Expression('abs()');
        }).toThrowDeveloperError();

        expect(function() {
            return new Expression('abs(1, 2)');
        }).toThrowDeveloperError();
    });

    it('evaluates cos function', function() {
        var expression = new Expression('cos(0)');
        expect(expression.evaluate(frameState, undefined)).toEqual(1);
    });

    it('throws if cos function takes an invalid number of arguments', function() {
        expect(function() {
            return new Expression('cos()');
        }).toThrowDeveloperError();

        expect(function() {
            return new Expression('cos(1, 2)');
        }).toThrowDeveloperError();
    });

    it('evaluates sin function', function() {
        var expression = new Expression('sin(0)');
        expect(expression.evaluate(undefined)).toEqual(0);
    });

    it('throws if sin function takes an invalid number of arguments', function() {
        expect(function() {
            return new Expression('sin()');
        }).toThrowDeveloperError();

        expect(function() {
            return new Expression('sin(1, 2)');
        }).toThrowDeveloperError();
    });

    it('evaluates tan function', function() {
        var expression = new Expression('tan(0)');
        expect(expression.evaluate(undefined)).toEqual(0);
    });

    it('throws if tan function takes an invalid number of arguments', function() {
        expect(function() {
            return new Expression('tan()');
        }).toThrowDeveloperError();

        expect(function() {
            return new Expression('tan(1, 2)');
        }).toThrowDeveloperError();
    });

    it('evaluates acos function', function() {
        var expression = new Expression('acos(1)');
        expect(expression.evaluate(undefined)).toEqual(0);
    });

    it('throws if acos function takes an invalid number of arguments', function() {
        expect(function() {
            return new Expression('acos()');
        }).toThrowDeveloperError();

        expect(function() {
            return new Expression('acos(1, 2)');
        }).toThrowDeveloperError();
    });

    it('evaluates asin function', function() {
        var expression = new Expression('asin(0)');
        expect(expression.evaluate(undefined)).toEqual(0);
    });

    it('throws if asin function takes an invalid number of arguments', function() {
        expect(function() {
            return new Expression('asin()');
        }).toThrowDeveloperError();

        expect(function() {
            return new Expression('asin(1, 2)');
        }).toThrowDeveloperError();
    });

    it('evaluates atan function', function() {
        var expression = new Expression('atan(0)');
        expect(expression.evaluate(undefined)).toEqual(0);
    });

    it('throws if atan function takes an invalid number of arguments', function() {
        expect(function() {
            return new Expression('atan()');
        }).toThrowDeveloperError();

        expect(function() {
            return new Expression('atan(1, 2)');
        }).toThrowDeveloperError();
    });

    it('evaluates radians function', function() {
        var expression = new Expression('radians(180)');
        expect(expression.evaluate(undefined)).toEqualEpsilon(Math.PI, CesiumMath.EPSILON10);
    });

    it('throws if radians function takes an invalid number of arguments', function() {
        expect(function() {
            return new Expression('radians()');
        }).toThrowDeveloperError();

        expect(function() {
            return new Expression('radians(1, 2)');
        }).toThrowDeveloperError();
    });

    it('evaluates degrees function', function() {
        var expression = new Expression('degrees(2 * PI)');
        expect(expression.evaluate(undefined)).toEqualEpsilon(360, CesiumMath.EPSILON10);
    });

    it('throws if degrees function takes an invalid number of arguments', function() {
        expect(function() {
            return new Expression('degrees()');
        }).toThrowDeveloperError();

        expect(function() {
            return new Expression('degrees(1, 2)');
        });
    });

    it('evaluates sqrt function', function() {
        var expression = new Expression('sqrt(1.0)');
        expect(expression.evaluate(frameState, undefined)).toEqual(1.0);

        expression = new Expression('sqrt(4.0)');
        expect(expression.evaluate(frameState, undefined)).toEqual(2.0);

        expression = new Expression('sqrt(-1.0)');
        expect(expression.evaluate(frameState, undefined)).toEqual(NaN);
    });

    it('throws if sqrt function takes an invalid number of arguments', function() {
        expect(function() {
            return new Expression('sqrt()');
        }).toThrowDeveloperError();

        expect(function() {
            return new Expression('sqrt(1, 2)');
        }).toThrowDeveloperError();
    });

<<<<<<< HEAD
    it('evaluates sign function', function() {
        var expression = new Expression('sign(5.0)');
        expect(expression.evaluate(frameState, undefined)).toEqual(1.0);

        expression = new Expression('sign(0.0)');
        expect(expression.evaluate(frameState, undefined)).toEqual(0.0);

        expression = new Expression('sign(-5.0)');
        expect(expression.evaluate(frameState, undefined)).toEqual(-1.0);
    });

    it('throws if sign function takes an invalid number of arguments', function() {
        expect(function() {
            return new Expression('sign()');
        }).toThrowDeveloperError();

        expect(function() {
            return new Expression('sign(1, 2)');
        }).toThrowDeveloperError();
    });

    it('evaluates floor function', function() {
        var expression = new Expression('floor(5.5)');
        expect(expression.evaluate(frameState, undefined)).toEqual(5.0);

        expression = new Expression('floor(0.0)');
        expect(expression.evaluate(frameState, undefined)).toEqual(0.0);

        expression = new Expression('floor(-1.2)');
        expect(expression.evaluate(frameState, undefined)).toEqual(-2.0);
    });

    it('throws if floor function takes an invalid number of arguments', function() {
        expect(function() {
            return new Expression('floor()');
        }).toThrowDeveloperError();

        expect(function() {
            return new Expression('floor(1, 2)');
        }).toThrowDeveloperError();
    });

    it('evaluates ceil function', function() {
        var expression = new Expression('ceil(5.5)');
        expect(expression.evaluate(frameState, undefined)).toEqual(6.0);

        expression = new Expression('ceil(0.0)');
        expect(expression.evaluate(frameState, undefined)).toEqual(0.0);

        expression = new Expression('ceil(-1.2)');
        expect(expression.evaluate(frameState, undefined)).toEqual(-1.0);
    });

    it('throws if ceil function takes an invalid number of arguments', function() {
        expect(function() {
            return new Expression('ceil()');
        }).toThrowDeveloperError();

        expect(function() {
            return new Expression('ceil(1, 2)');
        }).toThrowDeveloperError();
    });

    it('evaluates round function', function() {
        var expression = new Expression('round(5.5)');
        expect(expression.evaluate(frameState, undefined)).toEqual(6);

        expression = new Expression('round(0.0)');
        expect(expression.evaluate(frameState, undefined)).toEqual(0);

        expression = new Expression('round(1.2)');
        expect(expression.evaluate(frameState, undefined)).toEqual(1);
    });

    it('throws if round function takes an invalid number of arguments', function() {
        expect(function() {
            return new Expression('round()');
        }).toThrowDeveloperError();

        expect(function() {
            return new Expression('round(1, 2)');
        }).toThrowDeveloperError();
    });

    it('evaluates exp function', function() {
        var expression = new Expression('exp(1.0)');
        expect(expression.evaluate(frameState, undefined)).toEqual(Math.E);

        expression = new Expression('exp(0.0)');
        expect(expression.evaluate(frameState, undefined)).toEqual(1.0);
    });

    it('throws if exp function takes an invalid number of arguments', function() {
        expect(function() {
            return new Expression('exp()');
        }).toThrowDeveloperError();

        expect(function() {
            return new Expression('exp(1, 2)');
        }).toThrowDeveloperError();
    });

    it('evaluates exp2 function', function() {
        var expression = new Expression('exp2(1.0)');
        expect(expression.evaluate(frameState, undefined)).toEqual(2.0);

        expression = new Expression('exp2(0.0)');
        expect(expression.evaluate(frameState, undefined)).toEqual(1.0);

        expression = new Expression('exp2(2.0)');
        expect(expression.evaluate(frameState, undefined)).toEqual(4.0);
    });

    it('throws if exp2 function takes an invalid number of arguments', function() {
        expect(function() {
            return new Expression('exp2()');
        }).toThrowDeveloperError();

        expect(function() {
            return new Expression('exp2(1, 2)');
        }).toThrowDeveloperError();
    });

    it('evaluates log function', function() {
        var expression = new Expression('log(1.0)');
        expect(expression.evaluate(frameState, undefined)).toEqual(0.0);

        expression = new Expression('log(Math.E)');
        expect(expression.evaluate(frameState, undefined)).toEqual(1.0);
    });

    it('throws if log function takes an invalid number of arguments', function() {
        expect(function() {
            return new Expression('log()');
        }).toThrowDeveloperError();

        expect(function() {
            return new Expression('log(1, 2)');
        }).toThrowDeveloperError();
    });

    it('evaluates log2 function', function() {
        var expression = new Expression('log2(1.0)');
        expect(expression.evaluate(frameState, undefined)).toEqual(0.0);

        expression = new Expression('log2(2.0)');
        expect(expression.evaluate(frameState, undefined)).toEqual(1.0);

        expression = new Expression('log2(4.0)');
        expect(expression.evaluate(frameState, undefined)).toEqual(2.0);
    });

    it('throws if log2 function takes an invalid number of arguments', function() {
        expect(function() {
            return new Expression('log2()');
        }).toThrowDeveloperError();

        expect(function() {
            return new Expression('log2(1, 2)');
        }).toThrowDeveloperError();
    });

    it('evaluates fract function', function() {
        var expression = new Expression('fract(1.0)');
        expect(expression.evaluate(frameState, undefined)).toEqual(0.0);

        expression = new Expression('fract(2.25)');
        expect(expression.evaluate(frameState, undefined)).toEqual(0.25);

        expression = new Expression('fract(-2.25)');
        expect(expression.evaluate(frameState, undefined)).toEqual(0.75);
    });

    it('throws if fract function takes an invalid number of arguments', function() {
        expect(function() {
            return new Expression('log2()');
        }).toThrowDeveloperError();

        expect(function() {
            return new Expression('log2(1, 2)');
=======
    it('evaluates clamp function', function() {
        var expression = new Expression('clamp(50.0, 0.0, 100.0)');
        expect(expression.evaluate(frameState, undefined)).toEqual(50.0);

        expression = new Expression('clamp(50.0, 0.0, 25.0)');
        expect(expression.evaluate(frameState, undefined)).toEqual(25.0);

        expression = new Expression('clamp(50.0, 75.0, 100.0)');
        expect(expression.evaluate(frameState, undefined)).toEqual(75.0);
    });

    it('throws if clamp function takes an invalid number of arguments', function() {
        expect(function() {
            return new Expression('clamp()');
        }).toThrowDeveloperError();

        expect(function() {
            return new Expression('clamp(1)');
        }).toThrowDeveloperError();

        expect(function() {
            return new Expression('clamp(1, 2)');
        }).toThrowDeveloperError();

        expect(function() {
            return new Expression('clamp(1, 2, 3, 4)');
        }).toThrowDeveloperError();
    });

    it('evaluates mix function', function() {
        var expression = new Expression('mix(0.0, 2.0, 0.5)');
        expect(expression.evaluate(frameState, undefined)).toEqual(1.0);
    });

    it('throws if mix function takes an invalid number of arguments', function() {
        expect(function() {
            return new Expression('mix()');
        }).toThrowDeveloperError();

        expect(function() {
            return new Expression('mix(1)');
        }).toThrowDeveloperError();

        expect(function() {
            return new Expression('mix(1, 2)');
        }).toThrowDeveloperError();

        expect(function() {
            return new Expression('mix(1, 2, 3, 4)');
>>>>>>> 641a363c
        }).toThrowDeveloperError();
    });

    it('evaluates atan2 function', function() {
        var expression = new Expression('atan2(0,1)');
        expect(expression.evaluate(frameState, undefined)).toEqualEpsilon(0.0, CesiumMath.EPSILON10);

        expression = new Expression('atan2(1,0)');
        expect(expression.evaluate(frameState, undefined)).toEqualEpsilon(0.5*Math.PI, CesiumMath.EPSILON10);
    });

    it('throws if atan2 function takes an invalid number of arguments', function() {
        expect(function() {
            return new Expression('atan2(0.0)');
        }).toThrowDeveloperError();

        expect(function() {
            return new Expression('atan2(1, 2, 0)');
        }).toThrowDeveloperError();
    });

    it('evaluates pow function', function() {
        var expression = new Expression('pow(5,0)');
        expect(expression.evaluate(frameState, undefined)).toEqual(1.0);

        expression = new Expression('pow(4,2)');
        expect(expression.evaluate(frameState, undefined)).toEqual(16.0);
    });

    it('throws if pow function takes an invalid number of arguments', function() {
        expect(function() {
            return new Expression('pow(0.0)');
        }).toThrowDeveloperError();

        expect(function() {
            return new Expression('pow(1, 2, 0)');
        }).toThrowDeveloperError();
    });

    it('evaluates min function', function() {
        var expression = new Expression('min(0,1)');
        expect(expression.evaluate(frameState, undefined)).toEqual(0.0);

        expression = new Expression('min(-1,0)');
        expect(expression.evaluate(frameState, undefined)).toEqual(-1.0);
    });

    it('throws if min function takes an invalid number of arguments', function() {
        expect(function() {
            return new Expression('min(0.0)');
        }).toThrowDeveloperError();

        expect(function() {
            return new Expression('min(1, 2, 0)');
        }).toThrowDeveloperError();
    });

    it('evaluates max function', function() {
        var expression = new Expression('max(0,1)');
        expect(expression.evaluate(frameState, undefined)).toEqual(1.0);

        expression = new Expression('max(-1,0)');
        expect(expression.evaluate(frameState, undefined)).toEqual(0.0);
    });

    it('throws if max function takes an invalid number of arguments', function() {
        expect(function() {
            return new Expression('max(0.0)');
        }).toThrowDeveloperError();

        expect(function() {
            return new Expression('max(1, 2, 0)');
        }).toThrowDeveloperError();
    });

    it('evaluates ternary conditional', function() {
        var expression = new Expression('true ? "first" : "second"');
        expect(expression.evaluate(frameState, undefined)).toEqual('first');

        expression = new Expression('false ? "first" : "second"');
        expect(expression.evaluate(frameState, undefined)).toEqual('second');

        expression = new Expression('(!(1 + 2 > 3)) ? (2 > 1 ? 1 + 1 : 0) : (2 > 1 ? -1 + -1 : 0)');
        expect(expression.evaluate(frameState, undefined)).toEqual(2);
    });

    it('evaluates member expression with dot', function() {
        var feature = new MockFeature();
        feature.addProperty('height', 10);
        feature.addProperty('width', 5);
        feature.addProperty('string', 'hello');
        feature.addProperty('boolean', true);
        feature.addProperty('color', Color.RED);
        feature.addProperty('color.red', 'something else');
        feature.addProperty('feature.color', Color.GREEN);
        feature.addProperty('feature', {
            color : Color.BLUE
        });
        feature.addProperty('null', null);
        feature.addProperty('undefined', undefined);
        feature.addProperty('address', {
            "street" : "Example Street",
            "city" : "Example City"
        });

        var expression = new Expression('${color.red}');
        expect(expression.evaluate(frameState, feature)).toEqual(1.0);

        expression = new Expression('${color.blue}');
        expect(expression.evaluate(frameState, feature)).toEqual(0.0);

        expression = new Expression('${height.blue}');
        expect(expression.evaluate(frameState, feature)).toEqual(undefined);

        expression = new Expression('${undefined.blue}');
        expect(expression.evaluate(frameState, feature)).toEqual(undefined);

        expression = new Expression('${feature}');
        expect(expression.evaluate(frameState, feature)).toEqual({
            color : Color.BLUE
        });

        expression = new Expression('${feature.color}');
        expect(expression.evaluate(frameState, feature)).toEqual(Color.RED);

        expression = new Expression('${feature.feature.color}');
        expect(expression.evaluate(frameState, feature)).toEqual(Color.BLUE);

        expression = new Expression('${feature.color.red}');
        expect(expression.evaluate(frameState, feature)).toEqual(1.0);

        expression = new Expression('${address.street}');
        expect(expression.evaluate(frameState, feature)).toEqual("Example Street");

        expression = new Expression('${address.city}');
        expect(expression.evaluate(frameState, feature)).toEqual("Example City");
    });

    it('evaluates member expression with brackets', function() {
        var feature = new MockFeature();
        feature.addProperty('height', 10);
        feature.addProperty('width', 5);
        feature.addProperty('string', 'hello');
        feature.addProperty('boolean', true);
        feature.addProperty('color', Color.RED);
        feature.addProperty('color.red', 'something else');
        feature.addProperty('feature.color', Color.GREEN);
        feature.addProperty('feature', {
            color : Color.BLUE
        });
        feature.addProperty('null', null);
        feature.addProperty('undefined', undefined);
        feature.addProperty('address.street', "Other Street");
        feature.addProperty('address', {
            "street" : "Example Street",
            "city" : "Example City"
        });

        var expression = new Expression('${color["red"]}');
        expect(expression.evaluate(frameState, feature)).toEqual(1.0);

        expression = new Expression('${color["blue"]}');
        expect(expression.evaluate(frameState, feature)).toEqual(0.0);

        expression = new Expression('${height["blue"]}');
        expect(expression.evaluate(frameState, feature)).toEqual(undefined);

        expression = new Expression('${undefined["blue"]}');
        expect(expression.evaluate(frameState, feature)).toEqual(undefined);

        expression = new Expression('${feature["color"]}');
        expect(expression.evaluate(frameState, feature)).toEqual(Color.RED);

        expression = new Expression('${feature.color["red"]}');
        expect(expression.evaluate(frameState, feature)).toEqual(1.0);

        expression = new Expression('${feature["color"].red}');
        expect(expression.evaluate(frameState, feature)).toEqual(1.0);

        expression = new Expression('${feature["color.red"]}');
        expect(expression.evaluate(frameState, feature)).toEqual('something else');

        expression = new Expression('${feature.feature["color"]}');
        expect(expression.evaluate(frameState, feature)).toEqual(Color.BLUE);

        expression = new Expression('${feature["feature.color"]}');
        expect(expression.evaluate(frameState, feature)).toEqual(Color.GREEN);

        expression = new Expression('${address.street}');
        expect(expression.evaluate(frameState, feature)).toEqual("Example Street");

        expression = new Expression('${feature.address.street}');
        expect(expression.evaluate(frameState, feature)).toEqual("Example Street");

        expression = new Expression('${feature["address"].street}');
        expect(expression.evaluate(frameState, feature)).toEqual("Example Street");

        expression = new Expression('${feature["address.street"]}');
        expect(expression.evaluate(frameState, feature)).toEqual("Other Street");

        expression = new Expression('${address["street"]}');
        expect(expression.evaluate(frameState, feature)).toEqual("Example Street");

        expression = new Expression('${address["city"]}');
        expect(expression.evaluate(frameState, feature)).toEqual("Example City");
    });

    it('member expressions throw without variable notation', function() {
        expect(function() {
            return new Expression('color.red');
        }).toThrowDeveloperError();

        expect(function() {
            return new Expression('color["red"]');
        }).toThrowDeveloperError();
    });

    it('member expression throws with variable property', function() {
        var feature = new MockFeature();
        feature.addProperty('color', Color.RED);
        feature.addProperty('colorName', 'red');

        expect(function() {
            return new Expression('${color[${colorName}]}');
        }).toThrowDeveloperError();
    });

    it('evaluates feature property', function() {
        var feature = new MockFeature();
        feature.addProperty('feature', {
            color : Color.BLUE
        });

        var expression = new Expression('${feature}');
        expect(expression.evaluate(frameState, feature)).toEqual({
            color : Color.BLUE
        });

        expression = new Expression('${feature} == ${feature.feature}');
        expect(expression.evaluate(frameState, feature)).toEqual(true);
    });

    it('constructs regex', function() {
        var feature = new MockFeature();
        feature.addProperty('pattern', "[abc]");

        var expression = new Expression('regExp("a")');
        expect(expression.evaluate(frameState, undefined)).toEqual(/a/);
        expect(expression._runtimeAst._type).toEqual(ExpressionNodeType.LITERAL_REGEX);

        expression = new Expression('regExp("\\w")');
        expect(expression.evaluate(frameState, undefined)).toEqual(/\w/);
        expect(expression._runtimeAst._type).toEqual(ExpressionNodeType.LITERAL_REGEX);

        expression = new Expression('regExp(1 + 1)');
        expect(expression.evaluate(frameState, undefined)).toEqual(/2/);
        expect(expression._runtimeAst._type).toEqual(ExpressionNodeType.REGEX);

        expression = new Expression('regExp(true)');
        expect(expression.evaluate(frameState, undefined)).toEqual(/true/);
        expect(expression._runtimeAst._type).toEqual(ExpressionNodeType.LITERAL_REGEX);

        expression = new Expression('regExp()');
        expect(expression.evaluate(frameState, undefined)).toEqual(/(?:)/);
        expect(expression._runtimeAst._type).toEqual(ExpressionNodeType.LITERAL_REGEX);

        expression = new Expression('regExp(${pattern})');
        expect(expression.evaluate(frameState, feature)).toEqual(/[abc]/);
        expect(expression._runtimeAst._type).toEqual(ExpressionNodeType.REGEX);
    });

    it ('constructs regex with flags', function() {
        var expression = new Expression('regExp("a", "i")');
        expect(expression.evaluate(frameState, undefined)).toEqual(/a/i);
        expect(expression._runtimeAst._type).toEqual(ExpressionNodeType.LITERAL_REGEX);

        expression = new Expression('regExp("a", "m" + "g")');
        expect(expression.evaluate(frameState, undefined)).toEqual(/a/mg);
        expect(expression._runtimeAst._type).toEqual(ExpressionNodeType.REGEX);
    });

    it('throws if regex constructor has invalid pattern', function() {
        var expression = new Expression('regExp("(?<=\\s)" + ".")');
        expect(function() {
            expression.evaluate(frameState, undefined);
        }).toThrowDeveloperError();

        expect(function() {
            return new Expression('regExp("(?<=\\s)")');
        }).toThrowDeveloperError();
    });

    it('throws if regex constructor has invalid flags', function() {
        var expression = new Expression('regExp("a" + "b", "q")');
        expect(function() {
            expression.evaluate(frameState, undefined);
        }).toThrowDeveloperError();

        expect(function() {
            return new Expression('regExp("a", "q")');
        }).toThrowDeveloperError();
    });

    it('evaluates regex test function', function() {
        var feature = new MockFeature();
        feature.addProperty('property', 'abc');

        var expression = new Expression('regExp("a").test("abc")');
        expect(expression.evaluate(frameState, undefined)).toEqual(true);

        expression = new Expression('regExp("a").test("bcd")');
        expect(expression.evaluate(frameState, undefined)).toEqual(false);

        expression = new Expression('regExp("quick\\s(brown).+?(jumps)", "ig").test("The Quick Brown Fox Jumps Over The Lazy Dog")');
        expect(expression.evaluate(frameState, undefined)).toEqual(true);

        expression = new Expression('regExp("a").test()');
        expect(expression.evaluate(frameState, undefined)).toEqual(false);

        expression = new Expression('regExp(${property}).test(${property})');
        expect(expression.evaluate(frameState, feature)).toEqual(true);
    });

    it('evaluates regex exec function', function() {
        var feature = new MockFeature();
        feature.addProperty('property', 'abc');
        feature.addProperty('Name', 'Building 1');

        var expression = new Expression('regExp("a(.)", "i").exec("Abc")');
        expect(expression.evaluate(frameState, undefined)).toEqual('b');

        expression = new Expression('regExp("a(.)").exec("qbc")');
        expect(expression.evaluate(frameState, undefined)).toEqual(null);

        expression = new Expression('regExp("a(.)").exec()');
        expect(expression.evaluate(frameState, undefined)).toEqual(null);

        expression = new Expression('regExp("quick\\s(b.*n).+?(jumps)", "ig").exec("The Quick Brown Fox Jumps Over The Lazy Dog")');
        expect(expression.evaluate(frameState, undefined)).toEqual('Brown');

        expression = new Expression('regExp("(" + ${property} + ")").exec(${property})');
        expect(expression.evaluate(frameState, feature)).toEqual('abc');

        expression = new Expression('regExp("Building\\s(\\d)").exec(${Name})');
        expect(expression.evaluate(frameState, feature)).toEqual('1');
    });

    it('evaluates regex match operator', function() {
        var feature = new MockFeature();
        feature.addProperty('property', 'abc');

        var expression = new Expression('regExp("a") =~ "abc"');
        expect(expression.evaluate(frameState, undefined)).toEqual(true);

        expression = new Expression('"abc" =~ regExp("a")');
        expect(expression.evaluate(frameState, undefined)).toEqual(true);

        expression = new Expression('regExp("a") =~ "bcd"');
        expect(expression.evaluate(frameState, undefined)).toEqual(false);

        expression = new Expression('"bcd" =~ regExp("a")');
        expect(expression.evaluate(frameState, undefined)).toEqual(false);

        expression = new Expression('regExp("quick\\s(brown).+?(jumps)", "ig") =~ "The Quick Brown Fox Jumps Over The Lazy Dog"');
        expect(expression.evaluate(frameState, undefined)).toEqual(true);

        expression = new Expression('regExp("a") =~ 1');
        expect(expression.evaluate(frameState, undefined)).toEqual(false);

        expression = new Expression('1 =~ regExp("a")');
        expect(expression.evaluate(frameState, undefined)).toEqual(false);

        expression = new Expression('1 =~ 1');
        expect(expression.evaluate(frameState, undefined)).toEqual(false);

        expression = new Expression('regExp(${property}) =~ ${property}');
        expect(expression.evaluate(frameState, feature)).toEqual(true);
    });

    it('evaluates regex not match operator', function() {
        var feature = new MockFeature();
        feature.addProperty('property', 'abc');

        var expression = new Expression('regExp("a") !~ "abc"');
        expect(expression.evaluate(frameState, undefined)).toEqual(false);

        expression = new Expression('"abc" !~ regExp("a")');
        expect(expression.evaluate(frameState, undefined)).toEqual(false);

        expression = new Expression('regExp("a") !~ "bcd"');
        expect(expression.evaluate(frameState, undefined)).toEqual(true);

        expression = new Expression('"bcd" !~ regExp("a")');
        expect(expression.evaluate(frameState, undefined)).toEqual(true);

        expression = new Expression('regExp("quick\\s(brown).+?(jumps)", "ig") !~ "The Quick Brown Fox Jumps Over The Lazy Dog"');
        expect(expression.evaluate(frameState, undefined)).toEqual(false);

        expression = new Expression('regExp("a") !~ 1');
        expect(expression.evaluate(frameState, undefined)).toEqual(true);

        expression = new Expression('1 !~ regExp("a")');
        expect(expression.evaluate(frameState, undefined)).toEqual(true);

        expression = new Expression('1 !~ 1');
        expect(expression.evaluate(frameState, undefined)).toEqual(false);

        expression = new Expression('regExp(${property}) !~ ${property}');
        expect(expression.evaluate(frameState, feature)).toEqual(false);
    });

    it('throws if test is not called with a RegExp', function() {
        expect(function() {
            return new Expression('color("blue").test()');
        }).toThrowDeveloperError();

        expect(function() {
            return new Expression('"blue".test()');
        }).toThrowDeveloperError();
    });

    it('evaluates regExp toString function', function() {
        var feature = new MockFeature();
        feature.addProperty('property', 'abc');

        var expression = new Expression('regExp().toString()');
        expect(expression.evaluate(frameState, undefined)).toEqual('/(?:)/');

        expression = new Expression('regExp("\\d\\s\\d", "ig").toString()');
        expect(expression.evaluate(frameState, undefined)).toEqual('/\\d\\s\\d/gi');

        expression = new Expression('regExp(${property}).toString()');
        expect(expression.evaluate(frameState, feature)).toEqual('/abc/');
    });

    it('throws when using toString on other type', function() {
        var feature = new MockFeature();
        feature.addProperty('property', 'abc');

        var expression = new Expression('${property}.toString()');
        expect(function() {
            return expression.evaluate(frameState, feature);
        }).toThrowDeveloperError();
    });

    it('evaluates array expression', function() {
        var feature = new MockFeature();
        feature.addProperty('property', 'value');
        feature.addProperty('array', [Color.GREEN, Color.PURPLE, Color.YELLOW]);
        feature.addProperty('complicatedArray', [{
            'subproperty' : Color.ORANGE,
            'anotherproperty' : Color.RED
         }, {
            'subproperty' : Color.BLUE,
            'anotherproperty' : Color.WHITE
        }]);
        feature.addProperty('temperatures', {
            "scale" : "fahrenheit",
            "values" : [70, 80, 90]
        });

        var expression = new Expression('[1, 2, 3]');
        expect(expression.evaluate(frameState, undefined)).toEqual([1, 2, 3]);

        expression = new Expression('[1+2, "hello", 2 < 3, color("blue"), ${property}]');
        expect(expression.evaluate(frameState, feature)).toEqual([3, 'hello', true, Color.BLUE, 'value']);

        expression = new Expression('[1, 2, 3] * 4');
        expect(expression.evaluate(frameState, undefined)).toEqual(NaN);

        expression = new Expression('-[1, 2, 3]');
        expect(expression.evaluate(frameState, undefined)).toEqual(NaN);

        expression = new Expression('${array[1]}');
        expect(expression.evaluate(frameState, feature)).toEqual(Color.PURPLE);

        expression = new Expression('${complicatedArray[1].subproperty}');
        expect(expression.evaluate(frameState, feature)).toEqual(Color.BLUE);

        expression = new Expression('${complicatedArray[0]["anotherproperty"]}');
        expect(expression.evaluate(frameState, feature)).toEqual(Color.RED);

        expression = new Expression('${temperatures["scale"]}');
        expect(expression.evaluate(frameState, feature)).toEqual('fahrenheit');

        expression = new Expression('${temperatures.values[0]}');
        expect(expression.evaluate(frameState, feature)).toEqual(70);

        expression = new Expression('${temperatures["values"][0]}');
        expect(expression.evaluate(frameState, feature)).toEqual(70);
    });

    it('evaluates TILES3D_TILESET_TIME expression', function() {
        var feature = new MockFeature();
        var expression = new Expression('TILES3D_TILESET_TIME');
        expect(expression.evaluate(frameState, feature)).toEqual(0.0);
        feature._content._tileset.timeSinceLoad = 1.0;
        expect(expression.evaluate(frameState, feature)).toEqual(1.0);
    });

    it('gets shader function', function() {
        var expression = new Expression('true');
        var shaderFunction = expression.getShaderFunction('getShow', '', {}, 'bool');
        var expected = 'bool getShow() \n' +
                       '{ \n' +
                       '    return true; \n' +
                       '} \n';
        expect(shaderFunction).toEqual(expected);
    });

    it('gets shader expression for variable', function() {
        var expression = new Expression('${property}');
        var shaderExpression = expression.getShaderExpression('prefix_', {});
        var expected = 'prefix_property';
        expect(shaderExpression).toEqual(expected);
    });

    it('gets shader expression for unary not', function() {
        var expression = new Expression('!true');
        var shaderExpression = expression.getShaderExpression('', {});
        var expected = '!true';
        expect(shaderExpression).toEqual(expected);
    });

    it('gets shader expression for unary negative', function() {
        var expression = new Expression('-5.0');
        var shaderExpression = expression.getShaderExpression('', {});
        var expected = '-5.0';
        expect(shaderExpression).toEqual(expected);
    });

    it('gets shader expression for unary positive', function() {
        var expression = new Expression('+5.0');
        var shaderExpression = expression.getShaderExpression('', {});
        var expected = '+5.0';
        expect(shaderExpression).toEqual(expected);
    });

    it('gets shader expression for converting to literal boolean', function() {
        var expression = new Expression('Boolean(1.0)');
        var shaderExpression = expression.getShaderExpression('', {});
        var expected = 'bool(1.0)';
        expect(shaderExpression).toEqual(expected);
    });

    it('gets shader expression for converting to literal number', function() {
        var expression = new Expression('Number(true)');
        var shaderExpression = expression.getShaderExpression('', {});
        var expected = 'float(true)';
        expect(shaderExpression).toEqual(expected);
    });

    it('gets shader expression for binary addition', function() {
        var expression = new Expression('1.0 + 2.0');
        var shaderExpression = expression.getShaderExpression('', {});
        var expected = '(1.0 + 2.0)';
        expect(shaderExpression).toEqual(expected);
    });

    it('gets shader expression for binary subtraction', function() {
        var expression = new Expression('1.0 - 2.0');
        var shaderExpression = expression.getShaderExpression('', {});
        var expected = '(1.0 - 2.0)';
        expect(shaderExpression).toEqual(expected);
    });

    it('gets shader expression for binary multiplication', function() {
        var expression = new Expression('1.0 * 2.0');
        var shaderExpression = expression.getShaderExpression('', {});
        var expected = '(1.0 * 2.0)';
        expect(shaderExpression).toEqual(expected);
    });

    it('gets shader expression for binary division', function() {
        var expression = new Expression('1.0 / 2.0');
        var shaderExpression = expression.getShaderExpression('', {});
        var expected = '(1.0 / 2.0)';
        expect(shaderExpression).toEqual(expected);
    });

    it('gets shader expression for binary modulus', function() {
        var expression = new Expression('1.0 % 2.0');
        var shaderExpression = expression.getShaderExpression('', {});
        var expected = 'mod(1.0, 2.0)';
        expect(shaderExpression).toEqual(expected);
    });

    it('gets shader expression for binary equals strict', function() {
        var expression = new Expression('1.0 === 2.0');
        var shaderExpression = expression.getShaderExpression('', {});
        var expected = '(1.0 == 2.0)';
        expect(shaderExpression).toEqual(expected);
    });

    it('gets shader expression for binary equals', function() {
        var expression = new Expression('1.0 == 2.0');
        var shaderExpression = expression.getShaderExpression('', {});
        var expected = '(1.0 == 2.0)';
        expect(shaderExpression).toEqual(expected);
    });

    it('gets shader expression for binary not equals strict', function() {
        var expression = new Expression('1.0 !== 2.0');
        var shaderExpression = expression.getShaderExpression('', {});
        var expected = '(1.0 != 2.0)';
        expect(shaderExpression).toEqual(expected);
    });

    it('gets shader expression for binary not equals', function() {
        var expression = new Expression('1.0 != 2.0');
        var shaderExpression = expression.getShaderExpression('', {});
        var expected = '(1.0 != 2.0)';
        expect(shaderExpression).toEqual(expected);
    });

    it('gets shader expression for binary less than', function() {
        var expression = new Expression('1.0 < 2.0');
        var shaderExpression = expression.getShaderExpression('', {});
        var expected = '(1.0 < 2.0)';
        expect(shaderExpression).toEqual(expected);
    });

    it('gets shader expression for binary less than or equals', function() {
        var expression = new Expression('1.0 <= 2.0');
        var shaderExpression = expression.getShaderExpression('', {});
        var expected = '(1.0 <= 2.0)';
        expect(shaderExpression).toEqual(expected);
    });

    it('gets shader expression for binary greater than', function() {
        var expression = new Expression('1.0 > 2.0');
        var shaderExpression = expression.getShaderExpression('', {});
        var expected = '(1.0 > 2.0)';
        expect(shaderExpression).toEqual(expected);
    });

    it('gets shader expression for binary greater than or equals', function() {
        var expression = new Expression('1.0 >= 2.0');
        var shaderExpression = expression.getShaderExpression('', {});
        var expected = '(1.0 >= 2.0)';
        expect(shaderExpression).toEqual(expected);
    });

    it('gets shader expression for logical and', function() {
        var expression = new Expression('true && false');
        var shaderExpression = expression.getShaderExpression('', {});
        var expected = '(true && false)';
        expect(shaderExpression).toEqual(expected);
    });

    it('gets shader expression for logical or', function() {
        var expression = new Expression('true || false');
        var shaderExpression = expression.getShaderExpression('', {});
        var expected = '(true || false)';
        expect(shaderExpression).toEqual(expected);
    });

    it('gets shader expression for ternary conditional', function() {
        var expression = new Expression('true ? 1.0 : 2.0');
        var shaderExpression = expression.getShaderExpression('', {});
        var expected = '(true ? 1.0 : 2.0)';
        expect(shaderExpression).toEqual(expected);
    });

    it('gets shader expression for array indexing', function() {
        var expression = new Expression('${property[0]}');
        var shaderExpression = expression.getShaderExpression('', {});
        var expected = 'property[0]';
        expect(shaderExpression).toEqual(expected);

        expression = new Expression('${property[4 / 2]}');
        shaderExpression = expression.getShaderExpression('', {});
        expected = 'property[int((4.0 / 2.0))]';
        expect(shaderExpression).toEqual(expected);
    });

    it('gets shader expression for array', function() {
        var expression = new Expression('[1.0, 2.0]');
        var shaderExpression = expression.getShaderExpression('', {});
        var expected = 'vec2(1.0, 2.0)';
        expect(shaderExpression).toEqual(expected);

        expression = new Expression('[1.0, 2.0, 3.0]');
        shaderExpression = expression.getShaderExpression('', {});
        expected = 'vec3(1.0, 2.0, 3.0)';
        expect(shaderExpression).toEqual(expected);

        expression = new Expression('[1.0, 2.0, 3.0, 4.0]');
        shaderExpression = expression.getShaderExpression('', {});
        expected = 'vec4(1.0, 2.0, 3.0, 4.0)';
        expect(shaderExpression).toEqual(expected);
    });

    it('throws when getting shader expression for array of invalid length', function() {
        var expression = new Expression('[]');
        expect(function() {
            return expression.getShaderExpression('', {});
        }).toThrowDeveloperError();

        expression = new Expression('[1.0]');
        expect(function() {
            return expression.getShaderExpression('', {});
        }).toThrowDeveloperError();

        expression = new Expression('[1.0, 2.0, 3.0, 4.0, 5.0]');
        expect(function() {
            return expression.getShaderExpression('', {});
        }).toThrowDeveloperError();
    });

    it('gets shader expression for boolean', function() {
        var expression = new Expression('true || false');
        var shaderExpression = expression.getShaderExpression('', {});
        var expected = '(true || false)';
        expect(shaderExpression).toEqual(expected);
    });

    it('gets shader expression for integer', function() {
        var expression = new Expression('1');
        var shaderExpression = expression.getShaderExpression('', {});
        var expected = '1.0';
        expect(shaderExpression).toEqual(expected);
    });

    it('gets shader expression for float', function() {
        var expression = new Expression('1.02');
        var shaderExpression = expression.getShaderExpression('', {});
        var expected = '1.02';
        expect(shaderExpression).toEqual(expected);
    });

    it('gets shader expression for color', function() {
        var shaderState = {translucent : false};
        var expression = new Expression('color()');
        var shaderExpression = expression.getShaderExpression('', shaderState);
        var expected = 'vec4(1.0)';
        expect(shaderExpression).toEqual(expected);
        expect(shaderState.translucent).toBe(false);

        shaderState = {translucent : false};
        expression = new Expression('color("red")');
        shaderExpression = expression.getShaderExpression('', shaderState);
        expected = 'vec4(vec3(1.0, 0.0, 0.0), 1.0)';
        expect(shaderExpression).toEqual(expected);
        expect(shaderState.translucent).toBe(false);

        shaderState = {translucent : false};
        expression = new Expression('color("#FFF")');
        shaderExpression = expression.getShaderExpression('', shaderState);
        expected = 'vec4(vec3(1.0, 1.0, 1.0), 1.0)';
        expect(shaderExpression).toEqual(expected);
        expect(shaderState.translucent).toBe(false);

        shaderState = {translucent : false};
        expression = new Expression('color("#FF0000")');
        shaderExpression = expression.getShaderExpression('', shaderState);
        expected = 'vec4(vec3(1.0, 0.0, 0.0), 1.0)';
        expect(shaderExpression).toEqual(expected);
        expect(shaderState.translucent).toBe(false);

        shaderState = {translucent : false};
        expression = new Expression('color("rgb(255, 0, 0)")');
        shaderExpression = expression.getShaderExpression('', shaderState);
        expected = 'vec4(vec3(1.0, 0.0, 0.0), 1.0)';
        expect(shaderExpression).toEqual(expected);
        expect(shaderState.translucent).toBe(false);

        shaderState = {translucent : false};
        expression = new Expression('color("red", 0.5)');
        shaderExpression = expression.getShaderExpression('', shaderState);
        expected = 'vec4(vec3(1.0, 0.0, 0.0), 0.5)';
        expect(shaderExpression).toEqual(expected);
        expect(shaderState.translucent).toBe(true);

        shaderState = {translucent : false};
        expression = new Expression('rgb(255, 0, 0)');
        shaderExpression = expression.getShaderExpression('', shaderState);
        expected = 'vec4(1.0, 0.0, 0.0, 1.0)';
        expect(shaderExpression).toEqual(expected);
        expect(shaderState.translucent).toBe(false);

        shaderState = {translucent : false};
        expression = new Expression('rgb(255, ${property}, 0)');
        shaderExpression = expression.getShaderExpression('', shaderState);
        expected = 'vec4(255.0 / 255.0, property / 255.0, 0.0 / 255.0, 1.0)';
        expect(shaderExpression).toEqual(expected);
        expect(shaderState.translucent).toBe(false);

        shaderState = {translucent : false};
        expression = new Expression('rgba(255, 0, 0, 0.5)');
        shaderExpression = expression.getShaderExpression('', shaderState);
        expected = 'vec4(1.0, 0.0, 0.0, 0.5)';
        expect(shaderExpression).toEqual(expected);
        expect(shaderState.translucent).toBe(true);

        shaderState = {translucent : false};
        expression = new Expression('rgba(255, ${property}, 0, 0.5)');
        shaderExpression = expression.getShaderExpression('', shaderState);
        expected = 'vec4(255.0 / 255.0, property / 255.0, 0.0 / 255.0, 0.5)';
        expect(shaderExpression).toEqual(expected);
        expect(shaderState.translucent).toBe(true);

        shaderState = {translucent : false};
        expression = new Expression('hsl(1.0, 0.5, 0.5)');
        shaderExpression = expression.getShaderExpression('', shaderState);
        expected = 'vec4(0.75, 0.25, 0.25, 1.0)';
        expect(shaderExpression).toEqual(expected);
        expect(shaderState.translucent).toBe(false);

        shaderState = {translucent : false};
        expression = new Expression('hsla(1.0, 0.5, 0.5, 0.5)');
        shaderExpression = expression.getShaderExpression('', shaderState);
        expected = 'vec4(0.75, 0.25, 0.25, 0.5)';
        expect(shaderExpression).toEqual(expected);
        expect(shaderState.translucent).toBe(true);

        shaderState = {translucent : false};
        expression = new Expression('hsl(1.0, ${property}, 0.5)');
        shaderExpression = expression.getShaderExpression('', shaderState);
        expected = 'vec4(czm_HSLToRGB(vec3(1.0, property, 0.5)), 1.0)';
        expect(shaderExpression).toEqual(expected);
        expect(shaderState.translucent).toBe(false);

        shaderState = {translucent : false};
        expression = new Expression('hsla(1.0, ${property}, 0.5, 0.5)');
        shaderExpression = expression.getShaderExpression('', shaderState);
        expected = 'vec4(czm_HSLToRGB(vec3(1.0, property, 0.5)), 0.5)';
        expect(shaderExpression).toEqual(expected);
        expect(shaderState.translucent).toBe(true);
    });

    it('gets shader expression for color components', function() {
        // .red, .green, .blue, .alpha
        var expression = new Expression('color().red + color().green + color().blue + color().alpha');
        var shaderExpression = expression.getShaderExpression('', {});
        var expected = '(((vec4(1.0)[0] + vec4(1.0)[1]) + vec4(1.0)[2]) + vec4(1.0)[3])';
        expect(shaderExpression).toEqual(expected);

        // .x, .y, .z, .w
        expression = new Expression('color().x + color().y + color().z + color().w');
        shaderExpression = expression.getShaderExpression('', {});
        expect(shaderExpression).toEqual(expected);

        // [0], [1], [2], [3]
        expression = new Expression('color()[0] + color()[1] + color()[2] + color()[3]');
        shaderExpression = expression.getShaderExpression('', {});
        expect(shaderExpression).toEqual(expected);
    });

    it('gets shader expression for vector', function() {
        var expression = new Expression('vec4(1, 2, 3, 4)');
        var shaderExpression = expression.getShaderExpression('', {});
        expect(shaderExpression).toEqual('vec4(1.0, 2.0, 3.0, 4.0)');

        expression = new Expression('vec4(1) + vec4(2)');
        shaderExpression = expression.getShaderExpression('', {});
        expect(shaderExpression).toEqual('(vec4(1.0) + vec4(2.0))');

        expression = new Expression('vec4(1, ${property}, vec2(1, 2).x, 0)');
        shaderExpression = expression.getShaderExpression('', {});
        expect(shaderExpression).toEqual('vec4(1.0, property, vec2(1.0, 2.0)[0], 0.0)');

        expression = new Expression('vec4(vec3(2), 1.0)');
        shaderExpression = expression.getShaderExpression('', {});
        expect(shaderExpression).toEqual('vec4(vec3(2.0), 1.0)');
    });

    it('gets shader expression for vector components', function() {
        // .x, .y, .z, .w
        var expression = new Expression('vec4(1).x + vec4(1).y + vec4(1).z + vec4(1).w');
        var shaderExpression = expression.getShaderExpression('', {});
        var expected = '(((vec4(1.0)[0] + vec4(1.0)[1]) + vec4(1.0)[2]) + vec4(1.0)[3])';
        expect(shaderExpression).toEqual(expected);

        // [0], [1], [2], [3]
        expression = new Expression('vec4(1)[0] + vec4(1)[1] + vec4(1)[2] + vec4(1)[3]');
        shaderExpression = expression.getShaderExpression('', {});
        expect(shaderExpression).toEqual(expected);
    });

    it('gets shader expression for TILES3D_TILESET_TIME', function() {
        var expression = new Expression('TILES3D_TILESET_TIME');
        var shaderExpression = expression.getShaderExpression('', {});
        var expected = 'u_tilesetTime';
        expect(shaderExpression).toEqual(expected);
    });

    it('gets shader expression for abs', function() {
        var expression = new Expression('abs(-1.0)');
        var shaderExpression = expression.getShaderExpression('', {});
        var expected = 'abs(-1.0)';
        expect(shaderExpression).toEqual(expected);
    });

    it('gets shader expression for cos', function() {
        var expression = new Expression('cos(0.0)');
        var shaderExpression = expression.getShaderExpression('', {});
        var expected = 'cos(0.0)';
        expect(shaderExpression).toEqual(expected);
    });

     it('gets shader expression for sin', function() {
        var expression = new Expression('sin(0.0)');
        var shaderExpression = expression.getShaderExpression('', {});
        var expected = 'sin(0.0)';
        expect(shaderExpression).toEqual(expected);
    });

    it('gets shader expression for tan', function() {
        var expression = new Expression('tan(0.0)');
        var shaderExpression = expression.getShaderExpression('', {});
        var expected = 'tan(0.0)';
        expect(shaderExpression).toEqual(expected);
    });

    it('gets shader expression for acos', function() {
        var expression = new Expression('acos(0.0)');
        var shaderExpression = expression.getShaderExpression('', {});
        var expected = 'acos(0.0)';
        expect(shaderExpression).toEqual(expected);
    });

    it('gets shader expression for asin', function() {
        var expression = new Expression('asin(0.0)');
        var shaderExpression = expression.getShaderExpression('', {});
        var expected = 'asin(0.0)';
        expect(shaderExpression).toEqual(expected);
    });

    it('gets shader expression for atan', function() {
        var expression = new Expression('atan(0.0)');
        var shaderExpression = expression.getShaderExpression('', {});
        var expected = 'atan(0.0)';
        expect(shaderExpression).toEqual(expected);
    });

    it('gets shader expression for sqrt', function() {
        var expression = new Expression('sqrt(1.0)');
        var shaderExpression = expression.getShaderExpression('', {});
        var expected = 'sqrt(1.0)';
        expect(shaderExpression).toEqual(expected);
    });

<<<<<<< HEAD
    it('gets shader expression for sign', function() {
        var expression = new Expression('sign(1.0)');
        var shaderExpression = expression.getShaderExpression('', {});
        var expected = 'sign(1.0)';
        expect(shaderExpression).toEqual(expected);
    });

    it('gets shader expression for floor', function() {
        var expression = new Expression('floor(1.5)');
        var shaderExpression = expression.getShaderExpression('', {});
        var expected = 'floor(1.5)';
        expect(shaderExpression).toEqual(expected);
    });

    it('gets shader expression for ceil', function() {
        var expression = new Expression('ceil(1.2)');
        var shaderExpression = expression.getShaderExpression('', {});
        var expected = 'ceil(1.2)';
        expect(shaderExpression).toEqual(expected);
    });

    it('gets shader expression for round', function() {
        var expression = new Expression('round(1.2)');
        var shaderExpression = expression.getShaderExpression('', {});
        var expected = 'round(1.2)';
        expect(shaderExpression).toEqual(expected);
    });

    it('gets shader expression for exp', function() {
        var expression = new Expression('exp(1.0)');
        var shaderExpression = expression.getShaderExpression('', {});
        var expected = 'exp(1.0)';
        expect(shaderExpression).toEqual(expected);
    });

    it('gets shader expression for exp2', function() {
        var expression = new Expression('exp2(1.0)');
        var shaderExpression = expression.getShaderExpression('', {});
        var expected = 'exp2(1.0)';
        expect(shaderExpression).toEqual(expected);
    });

    it('gets shader expression for log', function() {
        var expression = new Expression('log(1.0)');
        var shaderExpression = expression.getShaderExpression('', {});
        var expected = 'log(1.0)';
        expect(shaderExpression).toEqual(expected);
    });

    it('gets shader expression for log2', function() {
        var expression = new Expression('log2(1.0)');
        var shaderExpression = expression.getShaderExpression('', {});
        var expected = 'log2(1.0)';
        expect(shaderExpression).toEqual(expected);
    });

    it('gets shader expression for fract', function() {
        var expression = new Expression('fract(1.0)');
        var shaderExpression = expression.getShaderExpression('', {});
        var expected = 'fract(1.0)';
        expect(shaderExpression).toEqual(expected);
    });

=======
>>>>>>> 641a363c
    it('gets shader expression for clamp', function() {
        var expression = new Expression('clamp(50.0, 0.0, 100.0)');
        var shaderExpression = expression.getShaderExpression('', {});
        var expected = 'clamp(50.0, 0.0, 100.0)';
        expect(shaderExpression).toEqual(expected);
    });

    it('gets shader expression for mix', function() {
        var expression = new Expression('mix(0.0, 2.0, 0.5)');
        var shaderExpression = expression.getShaderExpression('', {});
        var expected = 'mix(0.0, 2.0, 0.5)';
<<<<<<< HEAD
=======
        expect(shaderExpression).toEqual(expected);
    });
>>>>>>> 641a363c

    it('gets shader expression for atan2', function() {
        var expression = new Expression('atan2(0.0,1.0)');
        var shaderExpression = expression.getShaderExpression('', {});
        var expected = 'atan(0.0, 1.0)';
        expect(shaderExpression).toEqual(expected);
    });

    it('gets shader expression for pow', function() {
        var expression = new Expression('pow(2.0,2.0)');
        var shaderExpression = expression.getShaderExpression('', {});
        var expected = 'pow(2.0, 2.0)';
        expect(shaderExpression).toEqual(expected);
    });

    it('gets shader expression for min', function() {
        var expression = new Expression('min(3.0,5.0)');
        var shaderExpression = expression.getShaderExpression('', {});
        var expected = 'min(3.0, 5.0)';
        expect(shaderExpression).toEqual(expected);
    });

    it('gets shader expression for max', function() {
        var expression = new Expression('max(3.0,5.0)');
        var shaderExpression = expression.getShaderExpression('', {});
        var expected = 'max(3.0, 5.0)';
        expect(shaderExpression).toEqual(expected);
    });

    it('throws when getting shader expression for regex', function() {
        var expression = new Expression('regExp("a").test("abc")');
        expect(function() {
            return expression.getShaderExpression('', {});
        }).toThrowDeveloperError();

        expression = new Expression('regExp("a(.)", "i").exec("Abc")');
        expect(function() {
            return expression.getShaderExpression('', {});
        }).toThrowDeveloperError();

        expression = new Expression('regExp("a") =~ "abc"');
        expect(function() {
            return expression.getShaderExpression('', {});
        }).toThrowDeveloperError();

        expression = new Expression('regExp("a") !~ "abc"');
        expect(function() {
            return expression.getShaderExpression('', {});
        }).toThrowDeveloperError();
    });

    it('throws when getting shader expression for member expression with dot', function() {
        var expression = new Expression('${property.name}');
        expect(function() {
            return expression.getShaderExpression('', {});
        }).toThrowDeveloperError();
    });

    it('throws when getting shader expression for string member expression with brackets', function() {
        var expression = new Expression('${property["name"]}');
        expect(function() {
            return expression.getShaderExpression('', {});
        }).toThrowDeveloperError();
    });

    it('throws when getting shader expression for String', function() {
        var expression = new Expression('String(1.0)');
        expect(function() {
            return expression.getShaderExpression('', {});
        }).toThrowDeveloperError();
    });

    it('throws when getting shader expression for toString', function() {
        var expression = new Expression('color("red").toString()');
        expect(function() {
            return expression.getShaderExpression('', {});
        }).toThrowDeveloperError();
    });

    it('throws when getting shader expression for literal string', function() {
        var expression = new Expression('"name"');
        expect(function() {
            return expression.getShaderExpression('', {});
        }).toThrowDeveloperError();
    });

    it('throws when getting shader expression for variable in string', function() {
        var expression = new Expression('"${property}"');
        expect(function() {
            return expression.getShaderExpression('', {});
        }).toThrowDeveloperError();
    });

    it('throws when getting shader expression for literal undefined', function() {
        var expression = new Expression('undefined');
        expect(function() {
            return expression.getShaderExpression('', {});
        }).toThrowDeveloperError();
    });

    it('throws when getting shader expression for literal null', function() {
        var expression = new Expression('null');
        expect(function() {
            return expression.getShaderExpression('', {});
        }).toThrowDeveloperError();
    });

    it('throws when getting shader expression for isNaN', function() {
        var expression = new Expression('isNaN(1.0)');
        expect(function() {
            return expression.getShaderExpression('', {});
        }).toThrowDeveloperError();
    });

    it('throws when getting shader expression for isFinite', function() {
        var expression = new Expression('isFinite(1.0)');
        expect(function() {
            return expression.getShaderExpression('', {});
        }).toThrowDeveloperError();
    });

    it('throws when getting shader expression for isExactClass', function() {
        var expression = new Expression('isExactClass("door")');
        expect(function() {
            return expression.getShaderExpression('', {});
        }).toThrowDeveloperError();
    });

    it('throws when getting shader expression for isClass', function() {
        var expression = new Expression('isClass("door")');
        expect(function() {
            return expression.getShaderExpression('', {});
        }).toThrowDeveloperError();
    });

    it('throws when getting shader expression for getExactClassName', function() {
        var expression = new Expression('getExactClassName()');
        expect(function() {
            return expression.getShaderExpression('', {});
        }).toThrowDeveloperError();
    });
});<|MERGE_RESOLUTION|>--- conflicted
+++ resolved
@@ -1472,7 +1472,6 @@
         }).toThrowDeveloperError();
     });
 
-<<<<<<< HEAD
     it('evaluates sign function', function() {
         var expression = new Expression('sign(5.0)');
         expect(expression.evaluate(frameState, undefined)).toEqual(1.0);
@@ -1653,7 +1652,9 @@
 
         expect(function() {
             return new Expression('log2(1, 2)');
-=======
+        }).toThrowDeveloperError();
+    });
+
     it('evaluates clamp function', function() {
         var expression = new Expression('clamp(50.0, 0.0, 100.0)');
         expect(expression.evaluate(frameState, undefined)).toEqual(50.0);
@@ -1703,7 +1704,6 @@
 
         expect(function() {
             return new Expression('mix(1, 2, 3, 4)');
->>>>>>> 641a363c
         }).toThrowDeveloperError();
     });
 
@@ -2647,7 +2647,6 @@
         expect(shaderExpression).toEqual(expected);
     });
 
-<<<<<<< HEAD
     it('gets shader expression for sign', function() {
         var expression = new Expression('sign(1.0)');
         var shaderExpression = expression.getShaderExpression('', {});
@@ -2711,8 +2710,6 @@
         expect(shaderExpression).toEqual(expected);
     });
 
-=======
->>>>>>> 641a363c
     it('gets shader expression for clamp', function() {
         var expression = new Expression('clamp(50.0, 0.0, 100.0)');
         var shaderExpression = expression.getShaderExpression('', {});
@@ -2724,11 +2721,8 @@
         var expression = new Expression('mix(0.0, 2.0, 0.5)');
         var shaderExpression = expression.getShaderExpression('', {});
         var expected = 'mix(0.0, 2.0, 0.5)';
-<<<<<<< HEAD
-=======
-        expect(shaderExpression).toEqual(expected);
-    });
->>>>>>> 641a363c
+        expect(shaderExpression).toEqual(expected);
+    });
 
     it('gets shader expression for atan2', function() {
         var expression = new Expression('atan2(0.0,1.0)');
